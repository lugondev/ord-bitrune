--- conflicted
+++ resolved
@@ -612,11 +612,8 @@
         .unwrap_or(0);
 
       let mut rune_updater = RuneUpdater {
-<<<<<<< HEAD
         chain: self.index.settings.chain(), // @br-indexer: config chain
-=======
         event_sender: self.index.event_sender.as_ref(),
->>>>>>> f07db712
         block_time: block.header.time,
         burned: HashMap::new(),
         client: &self.index.client,

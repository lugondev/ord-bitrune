use crate::indexer::{
  inscription_entries::{
    is_json_inscription_content, is_text_inscription_content_type, InscriptionEntry,
    InscriptionInfo,
  },
  inscription_transfer::InscriptionTransfer,
  rune_event::RuneEventEntry,
};
use crate::templates::{
  InscriptionsEntriesJson, InscriptionsTransfersJson, RunesEventsJson, StatsUpdaterJson,
};
// @br-indexer: above

use {
  self::{
    accept_encoding::AcceptEncoding,
    accept_json::AcceptJson,
    error::{OptionExt, ServerError, ServerResult},
  },
  super::*,
  crate::templates::{
    BlockHtml, BlocksHtml, ChildrenHtml, ClockSvg, CollectionsHtml, HomeHtml, InputHtml,
    InscriptionHtml, InscriptionsBlockHtml, InscriptionsHtml, OutputHtml, PageContent, PageHtml,
    ParentsHtml, PreviewAudioHtml, PreviewCodeHtml, PreviewFontHtml, PreviewImageHtml,
    PreviewMarkdownHtml, PreviewModelHtml, PreviewPdfHtml, PreviewTextHtml, PreviewUnknownHtml,
    PreviewVideoHtml, RangeHtml, RareTxt, RuneHtml, RunesHtml, SatHtml, TransactionHtml,
  },
  axum::{
    body,
    extract::{Extension, Json, Path, Query},
    http::{header, HeaderValue, StatusCode, Uri},
    response::{IntoResponse, Redirect, Response},
    routing::{get, post},
    Router,
  },
  axum_server::Handle,
  brotli::Decompressor,
  rust_embed::RustEmbed,
  rustls_acme::{
    acme::{LETS_ENCRYPT_PRODUCTION_DIRECTORY, LETS_ENCRYPT_STAGING_DIRECTORY},
    axum::AxumAcceptor,
    caches::DirCache,
    AcmeConfig,
  },
  std::{cmp::Ordering, str, sync::Arc},
  tokio_stream::StreamExt,
  tower_http::{
    compression::CompressionLayer,
    cors::{Any, CorsLayer},
    set_header::SetResponseHeaderLayer,
    validate_request::ValidateRequestHeaderLayer,
  },
};

pub(crate) use server_config::ServerConfig;

mod accept_encoding;
mod accept_json;
mod error;
pub mod query;
mod server_config;

enum SpawnConfig {
  Https(AxumAcceptor),
  Http,
  Redirect(String),
}

#[derive(Deserialize)]
struct Search {
  query: String,
}

// @br-indexer: pagination size
#[derive(Deserialize)]
struct Pagination {
  size: Option<u32>,
}

#[derive(RustEmbed)]
#[folder = "static"]
struct StaticAssets;

struct StaticHtml {
  title: &'static str,
  html: &'static str,
}

impl PageContent for StaticHtml {
  fn title(&self) -> String {
    self.title.into()
  }
}

impl Display for StaticHtml {
  fn fmt(&self, f: &mut Formatter) -> fmt::Result {
    f.write_str(self.html)
  }
}

#[derive(Debug, Parser, Clone)]
pub struct Server {
  #[arg(
    long,
    help = "Listen on <ADDRESS> for incoming requests. [default: 0.0.0.0]"
  )]
  pub(crate) address: Option<String>,
  #[arg(
    long,
    help = "Request ACME TLS certificate for <ACME_DOMAIN>. This ord instance must be reachable at <ACME_DOMAIN>:443 to respond to Let's Encrypt ACME challenges."
  )]
  pub(crate) acme_domain: Vec<String>,
  #[arg(
    long,
    help = "Use <CSP_ORIGIN> in Content-Security-Policy header. Set this to the public-facing URL of your ord instance."
  )]
  pub(crate) csp_origin: Option<String>,
  #[arg(
    long,
    help = "Decompress encoded content. Currently only supports brotli. Be careful using this on production instances. A decompressed inscription may be arbitrarily large, making decompression a DoS vector."
  )]
  pub(crate) decompress: bool,
  #[arg(long, help = "Disable JSON API.")]
  pub(crate) disable_json_api: bool,
  #[arg(
    long,
    help = "Listen on <HTTP_PORT> for incoming HTTP requests. [default: 80]"
  )]
  pub(crate) http_port: Option<u16>,
  #[arg(
    long,
    group = "port",
    help = "Listen on <HTTPS_PORT> for incoming HTTPS requests. [default: 443]"
  )]
  pub(crate) https_port: Option<u16>,
  #[arg(long, help = "Store ACME TLS certificates in <ACME_CACHE>.")]
  pub(crate) acme_cache: Option<PathBuf>,
  #[arg(long, help = "Provide ACME contact <ACME_CONTACT>.")]
  pub(crate) acme_contact: Vec<String>,
  #[arg(long, help = "Serve HTTP traffic on <HTTP_PORT>.")]
  pub(crate) http: bool,
  #[arg(long, help = "Serve HTTPS traffic on <HTTPS_PORT>.")]
  pub(crate) https: bool,
  #[arg(long, help = "Redirect HTTP traffic to HTTPS.")]
  pub(crate) redirect_http_to_https: bool,
  #[arg(long, alias = "nosync", help = "Do not update the index.")]
  pub(crate) no_sync: bool,
  #[arg(
    long,
    help = "Proxy `/content/INSCRIPTION_ID` requests to `<CONTENT_PROXY>/content/INSCRIPTION_ID` if the inscription is not present on current chain."
  )]
  pub(crate) content_proxy: Option<Url>,
  #[arg(
    long,
    default_value = "5s",
    help = "Poll Bitcoin Core every <POLLING_INTERVAL>."
  )]
  pub(crate) polling_interval: humantime::Duration,
}

impl Server {
  pub fn run(self, settings: Settings, index: Arc<Index>, handle: Handle) -> SubcommandResult {
    Runtime::new()?.block_on(async {
      let index_clone = index.clone();
      let integration_test = settings.integration_test();

      let index_thread = thread::spawn(move || loop {
        if SHUTTING_DOWN.load(atomic::Ordering::Relaxed) {
          break;
        }

        if !self.no_sync {
          if let Err(error) = index_clone.update() {
            log::warn!("Updating index: {error}");
          }
        }

        thread::sleep(if integration_test {
          Duration::from_millis(100)
        } else {
          self.polling_interval.into()
        });
      });

      INDEXER.lock().unwrap().replace(index_thread);

      let settings = Arc::new(settings);
      let acme_domains = self.acme_domains()?;

      let server_config = Arc::new(ServerConfig {
        chain: settings.chain(),
        content_proxy: self.content_proxy.clone(),
        csp_origin: self.csp_origin.clone(),
        decompress: self.decompress,
        domain: acme_domains.first().cloned(),
        index_sats: index.has_sat_index(),
        json_api_enabled: !self.disable_json_api,
      });

      let router = Router::new()
        .route("/", get(Self::home))
        .route("/block/:query", get(Self::block))
        .route("/blockcount", get(Self::block_count))
        .route("/blockhash", get(Self::block_hash))
        .route("/blockhash/:height", get(Self::block_hash_from_height))
        .route("/blockheight", get(Self::block_height))
        .route("/blocks", get(Self::blocks))
        .route("/blocktime", get(Self::block_time))
        .route("/bounties", get(Self::bounties))
        .route("/children/:inscription_id", get(Self::children))
        .route(
          "/children/:inscription_id/:page",
          get(Self::children_paginated),
        )
        .route("/clock", get(Self::clock))
        .route("/collections", get(Self::collections))
        .route("/collections/:page", get(Self::collections_paginated))
        .route("/content/:inscription_id", get(Self::content))
        .route("/faq", get(Self::faq))
        .route("/favicon.ico", get(Self::favicon))
        .route("/feed.xml", get(Self::feed))
        .route("/input/:block/:transaction/:input", get(Self::input))
        .route("/inscription/:inscription_query", get(Self::inscription))
        .route("/inscriptions", get(Self::inscriptions))
        .route("/inscriptions", post(Self::inscriptions_json))
        .route("/inscriptions/:page", get(Self::inscriptions_paginated))
        .route(
          "/inscriptions/block/:height",
          get(Self::inscriptions_in_block),
        )
        .route(
          "/inscriptions/block/:height/:page",
          get(Self::inscriptions_in_block_paginated),
        )
        .route("/install.sh", get(Self::install_script))
        .route("/ordinal/:sat", get(Self::ordinal))
        .route("/output/:output", get(Self::output))
        .route("/outputs", post(Self::outputs))
        .route("/parents/:inscription_id", get(Self::parents))
        .route(
          "/parents/:inscription_id/:page",
          get(Self::parents_paginated),
        )
        .route("/preview/:inscription_id", get(Self::preview))
        .route("/r/blockhash", get(Self::block_hash_json))
        .route(
          "/r/blockhash/:height",
          get(Self::block_hash_from_height_json),
        )
        .route("/r/blockheight", get(Self::block_height))
        .route("/r/blocktime", get(Self::block_time))
        .route("/r/blockinfo/:query", get(Self::block_info))
        .route(
          "/r/inscription/:inscription_id",
          get(Self::inscription_recursive),
        )
        .route("/r/children/:inscription_id", get(Self::children_recursive))
        .route(
          "/r/children/:inscription_id/:page",
          get(Self::children_recursive_paginated),
        )
        .route("/r/metadata/:inscription_id", get(Self::metadata))
        .route("/r/sat/:sat_number", get(Self::sat_inscriptions))
        .route(
          "/r/sat/:sat_number/:page",
          get(Self::sat_inscriptions_paginated),
        )
        .route(
          "/r/sat/:sat_number/at/:index",
          get(Self::sat_inscription_at_index),
        )
        .route("/range/:start/:end", get(Self::range))
        .route("/rare.txt", get(Self::rare_txt))
        .route("/rune/:rune", get(Self::rune))
        .route("/runes", get(Self::runes))
        .route("/runes/:page", get(Self::runes_paginated))
<<<<<<< HEAD
        .route("/runes/balances", get(Self::runes_balances))
        // @br-indexer: add router --> start
        .route("/runes/events/:page", get(Self::runes_events))
        .route(
          "/inscriptions/entries/:page",
          get(Self::inscriptions_entries_paginated),
        )
        .route(
          "/inscriptions/transfers/:page",
          get(Self::inscriptions_transfers),
        )
        .route("/stats", get(Self::stats_updater))
        // @br-indexer: add router --> end
=======
>>>>>>> e8084bab
        .route("/sat/:sat", get(Self::sat))
        .route("/search", get(Self::search_by_query))
        .route("/search/*query", get(Self::search_by_path))
        .route("/static/*path", get(Self::static_asset))
        .route("/status", get(Self::status))
        .route("/tx/:txid", get(Self::transaction))
        .route("/update", get(Self::update))
        .fallback(Self::fallback)
        .layer(Extension(index))
        .layer(Extension(server_config.clone()))
        .layer(Extension(settings.clone()))
        .layer(SetResponseHeaderLayer::if_not_present(
          header::CONTENT_SECURITY_POLICY,
          HeaderValue::from_static("default-src 'self'"),
        ))
        .layer(SetResponseHeaderLayer::overriding(
          header::STRICT_TRANSPORT_SECURITY,
          HeaderValue::from_static("max-age=31536000; includeSubDomains; preload"),
        ))
        .layer(
          CorsLayer::new()
            .allow_methods([http::Method::GET])
            .allow_origin(Any),
        )
        .layer(CompressionLayer::new())
        .with_state(server_config);

      let router = if let Some((username, password)) = settings.credentials() {
        router.layer(ValidateRequestHeaderLayer::basic(username, password))
      } else {
        router
      };

      match (self.http_port(), self.https_port()) {
        (Some(http_port), None) => {
          self
            .spawn(&settings, router, handle, http_port, SpawnConfig::Http)?
            .await??
        }
        (None, Some(https_port)) => {
          self
            .spawn(
              &settings,
              router,
              handle,
              https_port,
              SpawnConfig::Https(self.acceptor(&settings)?),
            )?
            .await??
        }
        (Some(http_port), Some(https_port)) => {
          let http_spawn_config = if self.redirect_http_to_https {
            SpawnConfig::Redirect(if https_port == 443 {
              format!("https://{}", acme_domains[0])
            } else {
              format!("https://{}:{https_port}", acme_domains[0])
            })
          } else {
            SpawnConfig::Http
          };

          let (http_result, https_result) = tokio::join!(
            self.spawn(
              &settings,
              router.clone(),
              handle.clone(),
              http_port,
              http_spawn_config
            )?,
            self.spawn(
              &settings,
              router,
              handle,
              https_port,
              SpawnConfig::Https(self.acceptor(&settings)?),
            )?
          );
          http_result.and(https_result)??;
        }
        (None, None) => unreachable!(),
      }

      Ok(None)
    })
  }

  fn spawn(
    &self,
    settings: &Settings,
    router: Router,
    handle: Handle,
    port: u16,
    config: SpawnConfig,
  ) -> Result<task::JoinHandle<io::Result<()>>> {
    let address = match &self.address {
      Some(address) => address.as_str(),
      None => {
        if cfg!(test) || settings.integration_test() {
          "127.0.0.1"
        } else {
          "0.0.0.0"
        }
      }
    };

    let addr = (address, port)
      .to_socket_addrs()?
      .next()
      .ok_or_else(|| anyhow!("failed to get socket addrs"))?;

    if !settings.integration_test() && !cfg!(test) {
      eprintln!(
        "Listening on {}://{addr}",
        match config {
          SpawnConfig::Https(_) => "https",
          _ => "http",
        }
      );
    }

    Ok(tokio::spawn(async move {
      match config {
        SpawnConfig::Https(acceptor) => {
          axum_server::Server::bind(addr)
            .handle(handle)
            .acceptor(acceptor)
            .serve(router.into_make_service())
            .await
        }
        SpawnConfig::Redirect(destination) => {
          axum_server::Server::bind(addr)
            .handle(handle)
            .serve(
              Router::new()
                .fallback(Self::redirect_http_to_https)
                .layer(Extension(destination))
                .into_make_service(),
            )
            .await
        }
        SpawnConfig::Http => {
          axum_server::Server::bind(addr)
            .handle(handle)
            .serve(router.into_make_service())
            .await
        }
      }
    }))
  }

  fn acme_cache(acme_cache: Option<&PathBuf>, settings: &Settings) -> PathBuf {
    match acme_cache {
      Some(acme_cache) => acme_cache.clone(),
      None => settings.data_dir().join("acme-cache"),
    }
  }

  fn acme_domains(&self) -> Result<Vec<String>> {
    if !self.acme_domain.is_empty() {
      Ok(self.acme_domain.clone())
    } else {
      Ok(vec![
        System::host_name().ok_or(anyhow!("no hostname found"))?
      ])
    }
  }

  fn http_port(&self) -> Option<u16> {
    if self.http || self.http_port.is_some() || (self.https_port.is_none() && !self.https) {
      Some(self.http_port.unwrap_or(80))
    } else {
      None
    }
  }

  fn https_port(&self) -> Option<u16> {
    if self.https || self.https_port.is_some() {
      Some(self.https_port.unwrap_or(443))
    } else {
      None
    }
  }

  fn acceptor(&self, settings: &Settings) -> Result<AxumAcceptor> {
    let config = AcmeConfig::new(self.acme_domains()?)
      .contact(&self.acme_contact)
      .cache_option(Some(DirCache::new(Self::acme_cache(
        self.acme_cache.as_ref(),
        settings,
      ))))
      .directory(if cfg!(test) {
        LETS_ENCRYPT_STAGING_DIRECTORY
      } else {
        LETS_ENCRYPT_PRODUCTION_DIRECTORY
      });

    let mut state = config.state();

    let mut server_config = rustls::ServerConfig::builder()
      .with_no_client_auth()
      .with_cert_resolver(state.resolver());

    server_config.alpn_protocols = vec!["h2".into(), "http/1.1".into()];

    let acceptor = state.axum_acceptor(Arc::new(server_config));

    tokio::spawn(async move {
      while let Some(result) = state.next().await {
        match result {
          Ok(ok) => log::info!("ACME event: {:?}", ok),
          Err(err) => log::error!("ACME error: {:?}", err),
        }
      }
    });

    Ok(acceptor)
  }

  fn index_height(index: &Index) -> ServerResult<Height> {
    index.block_height()?.ok_or_not_found(|| "genesis block")
  }

  async fn clock(Extension(index): Extension<Arc<Index>>) -> ServerResult {
    task::block_in_place(|| {
      Ok(
        (
          [(
            header::CONTENT_SECURITY_POLICY,
            HeaderValue::from_static("default-src 'unsafe-inline'"),
          )],
          ClockSvg::new(Self::index_height(&index)?),
        )
          .into_response(),
      )
    })
  }

  async fn fallback(Extension(index): Extension<Arc<Index>>, uri: Uri) -> ServerResult<Response> {
    task::block_in_place(|| {
      let path = urlencoding::decode(uri.path().trim_matches('/'))
        .map_err(|err| ServerError::BadRequest(err.to_string()))?;

      let prefix = if re::INSCRIPTION_ID.is_match(&path) || re::INSCRIPTION_NUMBER.is_match(&path) {
        "inscription"
      } else if re::RUNE_ID.is_match(&path) || re::SPACED_RUNE.is_match(&path) {
        "rune"
      } else if re::OUTPOINT.is_match(&path) {
        "output"
      } else if re::HASH.is_match(&path) {
        if index.block_header(path.parse().unwrap())?.is_some() {
          "block"
        } else {
          "tx"
        }
      } else {
        return Ok(StatusCode::NOT_FOUND.into_response());
      };

      Ok(Redirect::to(&format!("/{prefix}/{path}")).into_response())
    })
  }

  async fn sat(
    Extension(server_config): Extension<Arc<ServerConfig>>,
    Extension(index): Extension<Arc<Index>>,
    Path(DeserializeFromStr(sat)): Path<DeserializeFromStr<Sat>>,
    AcceptJson(accept_json): AcceptJson,
  ) -> ServerResult {
    task::block_in_place(|| {
      let inscriptions = index.get_inscription_ids_by_sat(sat)?;
      let satpoint = index.rare_sat_satpoint(sat)?.or_else(|| {
        inscriptions.first().and_then(|&first_inscription_id| {
          index
            .get_inscription_satpoint_by_id(first_inscription_id)
            .ok()
            .flatten()
        })
      });
      let blocktime = index.block_time(sat.height())?;

      let charms = sat.charms();

      Ok(if accept_json {
        Json(api::Sat {
          number: sat.0,
          decimal: sat.decimal().to_string(),
          degree: sat.degree().to_string(),
          name: sat.name(),
          block: sat.height().0,
          cycle: sat.cycle(),
          epoch: sat.epoch().0,
          period: sat.period(),
          offset: sat.third(),
          rarity: sat.rarity(),
          percentile: sat.percentile(),
          satpoint,
          timestamp: blocktime.timestamp().timestamp(),
          inscriptions,
          charms: Charm::charms(charms),
        })
        .into_response()
      } else {
        SatHtml {
          sat,
          satpoint,
          blocktime,
          inscriptions,
        }
        .page(server_config)
        .into_response()
      })
    })
  }

  async fn ordinal(Path(sat): Path<String>) -> Redirect {
    Redirect::to(&format!("/sat/{sat}"))
  }

  async fn output(
    Extension(server_config): Extension<Arc<ServerConfig>>,
    Extension(index): Extension<Arc<Index>>,
    Path(outpoint): Path<OutPoint>,
    AcceptJson(accept_json): AcceptJson,
  ) -> ServerResult {
    task::block_in_place(|| {
      let (output_info, txout) = index
        .get_output_info(outpoint)?
        .ok_or_not_found(|| format!("output {outpoint}"))?;

      Ok(if accept_json {
        Json(output_info).into_response()
      } else {
        OutputHtml {
          chain: server_config.chain,
          inscriptions: output_info.inscriptions,
          outpoint,
          output: txout,
          runes: output_info.runes,
          sat_ranges: output_info.sat_ranges,
          spent: output_info.spent,
        }
        .page(server_config)
        .into_response()
      })
    })
  }

  async fn outputs(
    Extension(index): Extension<Arc<Index>>,
    _: AcceptJson,
    Json(outputs): Json<Vec<OutPoint>>,
  ) -> ServerResult {
    task::block_in_place(|| {
      let mut response = Vec::new();
      for outpoint in outputs {
        let (output_info, _) = index
          .get_output_info(outpoint)?
          .ok_or_not_found(|| format!("output {outpoint}"))?;

        response.push(output_info);
      }
      Ok(Json(response).into_response())
    })
  }

  async fn range(
    Extension(server_config): Extension<Arc<ServerConfig>>,
    Path((DeserializeFromStr(start), DeserializeFromStr(end))): Path<(
      DeserializeFromStr<Sat>,
      DeserializeFromStr<Sat>,
    )>,
  ) -> ServerResult<PageHtml<RangeHtml>> {
    match start.cmp(&end) {
      Ordering::Equal => Err(ServerError::BadRequest("empty range".to_string())),
      Ordering::Greater => Err(ServerError::BadRequest(
        "range start greater than range end".to_string(),
      )),
      Ordering::Less => Ok(RangeHtml { start, end }.page(server_config)),
    }
  }

  async fn rare_txt(Extension(index): Extension<Arc<Index>>) -> ServerResult<RareTxt> {
    task::block_in_place(|| Ok(RareTxt(index.rare_sat_satpoints()?)))
  }

  async fn rune(
    Extension(server_config): Extension<Arc<ServerConfig>>,
    Extension(index): Extension<Arc<Index>>,
    Path(DeserializeFromStr(rune_query)): Path<DeserializeFromStr<query::Rune>>,
    AcceptJson(accept_json): AcceptJson,
  ) -> ServerResult {
    task::block_in_place(|| {
      if !index.has_rune_index() {
        return Err(ServerError::NotFound(
          "this server has no rune index".to_string(),
        ));
      }

      let rune = match rune_query {
        query::Rune::Spaced(spaced_rune) => spaced_rune.rune,
        query::Rune::Id(rune_id) => index
          .get_rune_by_id(rune_id)?
          .ok_or_not_found(|| format!("rune {rune_id}"))?,
        query::Rune::Number(number) => index
          .get_rune_by_number(usize::try_from(number).unwrap())?
          .ok_or_not_found(|| format!("rune number {number}"))?,
      };

      let (id, entry, parent) = index
        .rune(rune)?
        .ok_or_not_found(|| format!("rune {rune}"))?;

      let block_height = index.block_height()?.unwrap_or(Height(0));

      let mintable = entry.mintable((block_height.n() + 1).into()).is_ok();

      Ok(if accept_json {
        Json(api::Rune {
          entry,
          id,
          mintable,
          parent,
        })
        .into_response()
      } else {
        RuneHtml {
          entry,
          id,
          mintable,
          parent,
        }
        .page(server_config)
        .into_response()
      })
    })
  }

  async fn runes(
    Extension(server_config): Extension<Arc<ServerConfig>>,
    Extension(index): Extension<Arc<Index>>,
    accept_json: AcceptJson,
  ) -> ServerResult<Response> {
    Self::runes_paginated(
      Extension(server_config),
      Extension(index),
      Path(0),
      accept_json,
    )
    .await
  }

  async fn runes_paginated(
    Extension(server_config): Extension<Arc<ServerConfig>>,
    Extension(index): Extension<Arc<Index>>,
    Path(page_index): Path<usize>,
    AcceptJson(accept_json): AcceptJson,
  ) -> ServerResult {
    task::block_in_place(|| {
      let (entries, more) = index.runes_paginated(50, page_index)?;

      let prev = page_index.checked_sub(1);

      let next = more.then_some(page_index + 1);

      Ok(if accept_json {
        Json(RunesHtml {
          entries,
          more,
          prev,
          next,
        })
        .into_response()
      } else {
        RunesHtml {
          entries,
          more,
          prev,
          next,
        }
        .page(server_config)
        .into_response()
      })
    })
  }

<<<<<<< HEAD
  async fn runes_balances(
    Extension(server_config): Extension<Arc<ServerConfig>>,
    Extension(index): Extension<Arc<Index>>,
    AcceptJson(accept_json): AcceptJson,
  ) -> ServerResult {
    task::block_in_place(|| {
      let balances = index.get_rune_balance_map()?;
      Ok(if accept_json {
        Json(
          balances
            .into_iter()
            .map(|(rune, balances)| {
              (
                rune,
                balances
                  .into_iter()
                  .map(|(outpoint, pile)| (outpoint, pile.amount))
                  .collect(),
              )
            })
            .collect::<BTreeMap<SpacedRune, BTreeMap<OutPoint, u128>>>(),
        )
        .into_response()
      } else {
        RuneBalancesHtml { balances }
          .page(server_config)
          .into_response()
      })
    })
  }

  // @br-indexer: add function for server --> start
  async fn stats_updater(
    Extension(server_config): Extension<Arc<ServerConfig>>,
    Extension(index): Extension<Arc<Index>>,
  ) -> ServerResult<Response> {
    task::block_in_place(|| {
      let (total_runes_events, total_inscriptions, total_inscriptions_transfers) =
        index.get_stats_updater()?;
      Ok(
        Json(StatsUpdaterJson {
          network: server_config.chain.network(),
          runes: u32::try_from(index.runes()?.len()).unwrap(),
          inscriptions: total_inscriptions,
          inscriptions_transfer: total_inscriptions_transfers,
          runes_events: total_runes_events,
        })
        .into_response(),
      )
    })
  }

  async fn inscriptions_entries_paginated(
    Extension(server_config): Extension<Arc<ServerConfig>>,
    Extension(index): Extension<Arc<Index>>,
    Path(page_index): Path<u32>,
    Query(pagination): Query<Pagination>,
  ) -> ServerResult<Response> {
    task::block_in_place(|| {
      let page_size = pagination.size.unwrap_or(5000);
      let mut data_size = 0;
      let (inscriptions, total, more) =
        index.get_inscriptions_entries_paginated(page_size, page_index)?;

      let inscriptions_entries: Vec<(u32, Option<InscriptionEntry>)> = inscriptions
        .into_iter()
        .map(|(seq_no, inscription_id)| {
          let info_result = Index::inscription_info(&index, query::Inscription::Id(inscription_id));
          let mut entry: Option<InscriptionEntry> = None;

          if info_result.is_ok() {
            let info = info_result.unwrap();
            if info.is_some() {
              let info_unwrap = info.unwrap();
              let mut body = None;
              let content_length = info_unwrap.0.content_length.unwrap_or_default();
              let is_json =
                is_json_inscription_content(&info_unwrap.0.content_type, &info_unwrap.2.body);
              if content_length < 200 {
                if is_json {
                  body = Some(
                    String::from_utf8(info_unwrap.2.body.unwrap_or_default()).unwrap_or_default(),
                  );
                } else if is_text_inscription_content_type(&info_unwrap.0.content_type) {
                  let hex_string = hex::encode(info_unwrap.2.body.unwrap_or_default());
                  body = Some(hex_string);
                }
              }
              entry = Option::from(InscriptionEntry {
                inscription_id,
                seq_no,
                inscription_no: info_unwrap.0.number,
                height: info_unwrap.0.height,
                fee: info_unwrap.0.fee,
                timestamp: info_unwrap.0.timestamp,
                network: server_config.chain.network(),
                info: InscriptionInfo {
                  body,
                  content_encoding: String::from_utf8(
                    info_unwrap.2.content_encoding.unwrap_or_default(),
                  )
                  .ok(),
                  content_type: Some(info_unwrap.0.content_type.unwrap_or_default()),
                  metadata: String::from_utf8(info_unwrap.2.metadata.unwrap_or_default()).ok(),
                  metaprotocol: String::from_utf8(info_unwrap.2.metaprotocol.unwrap_or_default())
                    .ok(),
                  is_json,
                  content_length,
                },
                outpoint: info_unwrap.0.satpoint.outpoint,
              });
            }
          }
          data_size += 1;
          (seq_no, entry)
        })
        .collect();

      Ok(
        Json(InscriptionsEntriesJson {
          entries: inscriptions_entries,
          page_index,
          more,
          total,
          page_size: data_size,
        })
        .into_response(),
      )
    })
  }

  async fn runes_events(
    Extension(index): Extension<Arc<Index>>,
    Path(page_index): Path<u32>,
    Query(pagination): Query<Pagination>,
  ) -> ServerResult<Response> {
    task::block_in_place(|| {
      let page_size = pagination.size.unwrap_or(5000);
      let mut data_size = 0;
      let (runes_events, total, more) = index.get_runes_events_paginated(page_size, page_index)?;
      let runes_events_map_address: Vec<(u32, String, RuneEventEntry)> = runes_events
        .into_iter()
        .map(|(seq_no, event)| {
          data_size += 1;
          let script_pk = event.script_pubkey.clone();
          (seq_no, script_pk.to_hex_string(), event)
        })
        .collect();

      Ok(
        Json(RunesEventsJson {
          events: runes_events_map_address,
          total,
          page_index,
          page_size: data_size,
          more,
        })
        .into_response(),
      )
    })
  }

  async fn inscriptions_transfers(
    Extension(server_config): Extension<Arc<ServerConfig>>,
    Extension(index): Extension<Arc<Index>>,
    Path(page_index): Path<u32>,
    Query(pagination): Query<Pagination>,
  ) -> ServerResult<Response> {
    task::block_in_place(|| {
      let page_size = pagination.size.unwrap_or(5000);
      let mut data_size = 0;
      let (transfers, total, more) =
        index.get_inscriptions_transfers_paginated(page_size, page_index)?;
      let transfers_map_address: Vec<(u32, String, InscriptionTransfer)> = transfers
        .into_iter()
        .map(|(inscription_id, transfer)| {
          let mut address_output = String::new();
          if let Ok(address) = server_config.chain.address_from_script(Script::from_bytes(
            transfer.to_script_pubkey.clone().as_bytes(),
          )) {
            address_output = address.to_string();
          }
          data_size += 1;
          (inscription_id, address_output.to_string(), transfer)
        })
        .collect();

      Ok(
        Json(InscriptionsTransfersJson {
          transfers: transfers_map_address,
          total,
          page_index,
          page_size: u32::try_from(data_size).unwrap(),
          more,
        })
        .into_response(),
      )
    })
  }
  // @br-indexer: add function for server --> end

=======
>>>>>>> e8084bab
  async fn home(
    Extension(server_config): Extension<Arc<ServerConfig>>,
    Extension(index): Extension<Arc<Index>>,
  ) -> ServerResult<PageHtml<HomeHtml>> {
    task::block_in_place(|| {
      Ok(
        HomeHtml {
          inscriptions: index.get_home_inscriptions()?,
        }
        .page(server_config),
      )
    })
  }

  async fn blocks(
    Extension(server_config): Extension<Arc<ServerConfig>>,
    Extension(index): Extension<Arc<Index>>,
    AcceptJson(accept_json): AcceptJson,
  ) -> ServerResult {
    task::block_in_place(|| {
      let blocks = index.blocks(100)?;
      let mut featured_blocks = BTreeMap::new();
      for (height, hash) in blocks.iter().take(5) {
        let (inscriptions, _total_num) =
          index.get_highest_paying_inscriptions_in_block(*height, 8)?;

        featured_blocks.insert(*hash, inscriptions);
      }

      Ok(if accept_json {
        Json(api::Blocks::new(blocks, featured_blocks)).into_response()
      } else {
        BlocksHtml::new(blocks, featured_blocks)
          .page(server_config)
          .into_response()
      })
    })
  }

  async fn install_script() -> Redirect {
    Redirect::to("https://raw.githubusercontent.com/ordinals/ord/master/install.sh")
  }

  async fn block(
    Extension(server_config): Extension<Arc<ServerConfig>>,
    Extension(index): Extension<Arc<Index>>,
    Path(DeserializeFromStr(query)): Path<DeserializeFromStr<query::Block>>,
    AcceptJson(accept_json): AcceptJson,
  ) -> ServerResult {
    task::block_in_place(|| {
      let (block, height) = match query {
        query::Block::Height(height) => {
          let block = index
            .get_block_by_height(height)?
            .ok_or_not_found(|| format!("block {height}"))?;

          (block, height)
        }
        query::Block::Hash(hash) => {
          let info = index
            .block_header_info(hash)?
            .ok_or_not_found(|| format!("block {hash}"))?;

          let block = index
            .get_block_by_hash(hash)?
            .ok_or_not_found(|| format!("block {hash}"))?;

          (block, u32::try_from(info.height).unwrap())
        }
      };

      let runes = index.get_runes_in_block(u64::from(height))?;
      Ok(if accept_json {
        let inscriptions = index.get_inscriptions_in_block(height)?;
        Json(api::Block::new(
          block,
          Height(height),
          Self::index_height(&index)?,
          inscriptions,
          runes,
        ))
        .into_response()
      } else {
        let (featured_inscriptions, total_num) =
          index.get_highest_paying_inscriptions_in_block(height, 8)?;
        BlockHtml::new(
          block,
          Height(height),
          Self::index_height(&index)?,
          total_num,
          featured_inscriptions,
          runes,
        )
        .page(server_config)
        .into_response()
      })
    })
  }

  async fn transaction(
    Extension(server_config): Extension<Arc<ServerConfig>>,
    Extension(index): Extension<Arc<Index>>,
    Path(txid): Path<Txid>,
    AcceptJson(accept_json): AcceptJson,
  ) -> ServerResult {
    task::block_in_place(|| {
      let transaction = index
        .get_transaction(txid)?
        .ok_or_not_found(|| format!("transaction {txid}"))?;

      let inscription_count = index.inscription_count(txid)?;

      Ok(if accept_json {
        Json(api::Transaction {
          chain: server_config.chain,
          etching: index.get_etching(txid)?,
          inscription_count,
          transaction,
          txid,
        })
        .into_response()
      } else {
        TransactionHtml {
          chain: server_config.chain,
          etching: index.get_etching(txid)?,
          inscription_count,
          transaction,
          txid,
        }
        .page(server_config)
        .into_response()
      })
    })
  }

  async fn update(
    Extension(settings): Extension<Arc<Settings>>,
    Extension(index): Extension<Arc<Index>>,
  ) -> ServerResult {
    task::block_in_place(|| {
      if settings.integration_test() {
        index.update()?;
        Ok(index.block_count()?.to_string().into_response())
      } else {
        Ok(StatusCode::NOT_FOUND.into_response())
      }
    })
  }

  async fn metadata(
    Extension(index): Extension<Arc<Index>>,
    Path(inscription_id): Path<InscriptionId>,
  ) -> ServerResult<Json<String>> {
    task::block_in_place(|| {
      let metadata = index
        .get_inscription_by_id(inscription_id)?
        .ok_or_not_found(|| format!("inscription {inscription_id}"))?
        .metadata
        .ok_or_not_found(|| format!("inscription {inscription_id} metadata"))?;

      Ok(Json(hex::encode(metadata)))
    })
  }

  async fn inscription_recursive(
    Extension(index): Extension<Arc<Index>>,
    Path(inscription_id): Path<InscriptionId>,
  ) -> ServerResult {
    task::block_in_place(|| {
      let inscription = index
        .get_inscription_by_id(inscription_id)?
        .ok_or_not_found(|| format!("inscription {inscription_id}"))?;

      let entry = index
        .get_inscription_entry(inscription_id)
        .unwrap()
        .unwrap();

      let satpoint = index
        .get_inscription_satpoint_by_id(inscription_id)
        .ok()
        .flatten()
        .unwrap();

      let output = if satpoint.outpoint == unbound_outpoint() {
        None
      } else {
        Some(
          index
            .get_transaction(satpoint.outpoint.txid)?
            .ok_or_not_found(|| format!("inscription {inscription_id} current transaction"))?
            .output
            .into_iter()
            .nth(satpoint.outpoint.vout.try_into().unwrap())
            .ok_or_not_found(|| {
              format!("inscription {inscription_id} current transaction output")
            })?,
        )
      };

      Ok(
        Json(api::InscriptionRecursive {
          charms: Charm::charms(entry.charms),
          content_type: inscription.content_type().map(|s| s.to_string()),
          content_length: inscription.content_length(),
          fee: entry.fee,
          height: entry.height,
          id: inscription_id,
          number: entry.inscription_number,
          output: satpoint.outpoint,
          value: output.as_ref().map(|o| o.value),
          sat: entry.sat,
          satpoint,
          timestamp: timestamp(entry.timestamp.into()).timestamp(),
        })
        .into_response(),
      )
    })
  }

  async fn status(
    Extension(server_config): Extension<Arc<ServerConfig>>,
    Extension(index): Extension<Arc<Index>>,
    AcceptJson(accept_json): AcceptJson,
  ) -> ServerResult {
    task::block_in_place(|| {
      Ok(if accept_json {
        Json(index.status()?).into_response()
      } else {
        index.status()?.page(server_config).into_response()
      })
    })
  }

  async fn search_by_query(
    Extension(index): Extension<Arc<Index>>,
    Query(search): Query<Search>,
  ) -> ServerResult<Redirect> {
    Self::search(index, search.query).await
  }

  async fn search_by_path(
    Extension(index): Extension<Arc<Index>>,
    Path(search): Path<Search>,
  ) -> ServerResult<Redirect> {
    Self::search(index, search.query).await
  }

  async fn search(index: Arc<Index>, query: String) -> ServerResult<Redirect> {
    Self::search_inner(index, query).await
  }

  async fn search_inner(index: Arc<Index>, query: String) -> ServerResult<Redirect> {
    task::block_in_place(|| {
      let query = query.trim();

      if re::HASH.is_match(query) {
        if index.block_header(query.parse().unwrap())?.is_some() {
          Ok(Redirect::to(&format!("/block/{query}")))
        } else {
          Ok(Redirect::to(&format!("/tx/{query}")))
        }
      } else if re::OUTPOINT.is_match(query) {
        Ok(Redirect::to(&format!("/output/{query}")))
      } else if re::INSCRIPTION_ID.is_match(query) || re::INSCRIPTION_NUMBER.is_match(query) {
        Ok(Redirect::to(&format!("/inscription/{query}")))
      } else if re::SPACED_RUNE.is_match(query) {
        Ok(Redirect::to(&format!("/rune/{query}")))
      } else if re::RUNE_ID.is_match(query) {
        let id = query
          .parse::<RuneId>()
          .map_err(|err| ServerError::BadRequest(err.to_string()))?;

        let rune = index.get_rune_by_id(id)?.ok_or_not_found(|| "rune ID")?;

        Ok(Redirect::to(&format!("/rune/{rune}")))
      } else {
        Ok(Redirect::to(&format!("/sat/{query}")))
      }
    })
  }

  async fn favicon() -> ServerResult {
    Ok(
      Self::static_asset(Path("/favicon.png".to_string()))
        .await
        .into_response(),
    )
  }

  async fn feed(
    Extension(server_config): Extension<Arc<ServerConfig>>,
    Extension(index): Extension<Arc<Index>>,
  ) -> ServerResult {
    task::block_in_place(|| {
      let mut builder = rss::ChannelBuilder::default();

      let chain = server_config.chain;
      match chain {
        Chain::Mainnet => builder.title("Inscriptions".to_string()),
        _ => builder.title(format!("Inscriptions – {chain:?}")),
      };

      builder.generator(Some("ord".to_string()));

      for (number, id) in index.get_feed_inscriptions(300)? {
        builder.item(
          rss::ItemBuilder::default()
            .title(Some(format!("Inscription {number}")))
            .link(Some(format!("/inscription/{id}")))
            .guid(Some(rss::Guid {
              value: format!("/inscription/{id}"),
              permalink: true,
            }))
            .build(),
        );
      }

      Ok(
        (
          [
            (header::CONTENT_TYPE, "application/rss+xml"),
            (
              header::CONTENT_SECURITY_POLICY,
              "default-src 'unsafe-inline'",
            ),
          ],
          builder.build().to_string(),
        )
          .into_response(),
      )
    })
  }

  async fn static_asset(Path(path): Path<String>) -> ServerResult {
    let content = StaticAssets::get(if let Some(stripped) = path.strip_prefix('/') {
      stripped
    } else {
      &path
    })
    .ok_or_not_found(|| format!("asset {path}"))?;
    let body = body::boxed(body::Full::from(content.data));
    let mime = mime_guess::from_path(path).first_or_octet_stream();
    Ok(
      Response::builder()
        .header(header::CONTENT_TYPE, mime.as_ref())
        .body(body)
        .unwrap(),
    )
  }

  async fn block_count(Extension(index): Extension<Arc<Index>>) -> ServerResult<String> {
    task::block_in_place(|| Ok(index.block_count()?.to_string()))
  }

  async fn block_height(Extension(index): Extension<Arc<Index>>) -> ServerResult<String> {
    task::block_in_place(|| {
      Ok(
        index
          .block_height()?
          .ok_or_not_found(|| "blockheight")?
          .to_string(),
      )
    })
  }

  async fn block_hash(Extension(index): Extension<Arc<Index>>) -> ServerResult<String> {
    task::block_in_place(|| {
      Ok(
        index
          .block_hash(None)?
          .ok_or_not_found(|| "blockhash")?
          .to_string(),
      )
    })
  }

  async fn block_hash_json(Extension(index): Extension<Arc<Index>>) -> ServerResult<Json<String>> {
    task::block_in_place(|| {
      Ok(Json(
        index
          .block_hash(None)?
          .ok_or_not_found(|| "blockhash")?
          .to_string(),
      ))
    })
  }

  async fn block_hash_from_height(
    Extension(index): Extension<Arc<Index>>,
    Path(height): Path<u32>,
  ) -> ServerResult<String> {
    task::block_in_place(|| {
      Ok(
        index
          .block_hash(Some(height))?
          .ok_or_not_found(|| "blockhash")?
          .to_string(),
      )
    })
  }

  async fn block_hash_from_height_json(
    Extension(index): Extension<Arc<Index>>,
    Path(height): Path<u32>,
  ) -> ServerResult<Json<String>> {
    task::block_in_place(|| {
      Ok(Json(
        index
          .block_hash(Some(height))?
          .ok_or_not_found(|| "blockhash")?
          .to_string(),
      ))
    })
  }

  async fn block_info(
    Extension(index): Extension<Arc<Index>>,
    Path(DeserializeFromStr(query)): Path<DeserializeFromStr<query::Block>>,
  ) -> ServerResult<Json<api::BlockInfo>> {
    task::block_in_place(|| {
      let hash = match query {
        query::Block::Hash(hash) => hash,
        query::Block::Height(height) => index
          .block_hash(Some(height))?
          .ok_or_not_found(|| format!("block {height}"))?,
      };

      let header = index
        .block_header(hash)?
        .ok_or_not_found(|| format!("block {hash}"))?;

      let info = index
        .block_header_info(hash)?
        .ok_or_not_found(|| format!("block {hash}"))?;

      let stats = index
        .block_stats(info.height.try_into().unwrap())?
        .ok_or_not_found(|| format!("block {hash}"))?;

      Ok(Json(api::BlockInfo {
        average_fee: stats.avg_fee.to_sat(),
        average_fee_rate: stats.avg_fee_rate.to_sat(),
        bits: header.bits.to_consensus(),
        chainwork: info.chainwork.try_into().unwrap(),
        confirmations: info.confirmations,
        difficulty: info.difficulty,
        hash,
        height: info.height.try_into().unwrap(),
        max_fee: stats.max_fee.to_sat(),
        max_fee_rate: stats.max_fee_rate.to_sat(),
        max_tx_size: stats.max_tx_size,
        median_fee: stats.median_fee.to_sat(),
        median_time: info
          .median_time
          .map(|median_time| median_time.try_into().unwrap()),
        merkle_root: info.merkle_root,
        min_fee: stats.min_fee.to_sat(),
        min_fee_rate: stats.min_fee_rate.to_sat(),
        next_block: info.next_block_hash,
        nonce: info.nonce,
        previous_block: info.previous_block_hash,
        subsidy: stats.subsidy.to_sat(),
        target: target_as_block_hash(header.target()),
        timestamp: info.time.try_into().unwrap(),
        total_fee: stats.total_fee.to_sat(),
        total_size: stats.total_size,
        total_weight: stats.total_weight,
        transaction_count: info.n_tx.try_into().unwrap(),
        #[allow(clippy::cast_sign_loss)]
        version: info.version.to_consensus() as u32,
      }))
    })
  }

  async fn block_time(Extension(index): Extension<Arc<Index>>) -> ServerResult<String> {
    task::block_in_place(|| {
      Ok(
        index
          .block_time(index.block_height()?.ok_or_not_found(|| "blocktime")?)?
          .unix_timestamp()
          .to_string(),
      )
    })
  }

  async fn input(
    Extension(server_config): Extension<Arc<ServerConfig>>,
    Extension(index): Extension<Arc<Index>>,
    Path(path): Path<(u32, usize, usize)>,
  ) -> ServerResult<PageHtml<InputHtml>> {
    task::block_in_place(|| {
      let not_found = || format!("input /{}/{}/{}", path.0, path.1, path.2);

      let block = index
        .get_block_by_height(path.0)?
        .ok_or_not_found(not_found)?;

      let transaction = block
        .txdata
        .into_iter()
        .nth(path.1)
        .ok_or_not_found(not_found)?;

      let input = transaction
        .input
        .into_iter()
        .nth(path.2)
        .ok_or_not_found(not_found)?;

      Ok(InputHtml { path, input }.page(server_config))
    })
  }

  async fn faq() -> Redirect {
    Redirect::to("https://docs.ordinals.com/faq/")
  }

  async fn bounties() -> Redirect {
    Redirect::to("https://docs.ordinals.com/bounty/")
  }

  fn proxy_content(proxy: &Url, inscription_id: InscriptionId) -> ServerResult<Response> {
    let response = reqwest::blocking::Client::new()
      .get(format!("{}content/{}", proxy, inscription_id))
      .send()
      .map_err(|err| anyhow!(err))?;

    let mut headers = response.headers().clone();

    headers.insert(
      header::CONTENT_SECURITY_POLICY,
      HeaderValue::from_str(&format!(
        "default-src 'self' {proxy} 'unsafe-eval' 'unsafe-inline' data: blob:"
      ))
      .map_err(|err| ServerError::Internal(Error::from(err)))?,
    );

    Ok(
      (
        response.status(),
        headers,
        response.bytes().map_err(|err| anyhow!(err))?,
      )
        .into_response(),
    )
  }

  async fn content(
    Extension(index): Extension<Arc<Index>>,
    Extension(settings): Extension<Arc<Settings>>,
    Extension(server_config): Extension<Arc<ServerConfig>>,
    Path(inscription_id): Path<InscriptionId>,
    accept_encoding: AcceptEncoding,
  ) -> ServerResult {
    task::block_in_place(|| {
      if settings.is_hidden(inscription_id) {
        return Ok(PreviewUnknownHtml.into_response());
      }

      let Some(mut inscription) = index.get_inscription_by_id(inscription_id)? else {
        return if let Some(proxy) = server_config.content_proxy.as_ref() {
          Self::proxy_content(proxy, inscription_id)
        } else {
          Err(ServerError::NotFound(format!(
            "{} not found",
            inscription_id
          )))
        };
      };

      if let Some(delegate) = inscription.delegate() {
        inscription = index
          .get_inscription_by_id(delegate)?
          .ok_or_not_found(|| format!("delegate {inscription_id}"))?
      }

      Ok(
        Self::content_response(inscription, accept_encoding, &server_config)?
          .ok_or_not_found(|| format!("inscription {inscription_id} content"))?
          .into_response(),
      )
    })
  }

  fn content_response(
    inscription: Inscription,
    accept_encoding: AcceptEncoding,
    server_config: &ServerConfig,
  ) -> ServerResult<Option<(HeaderMap, Vec<u8>)>> {
    let mut headers = HeaderMap::new();

    match &server_config.csp_origin {
      None => {
        headers.insert(
          header::CONTENT_SECURITY_POLICY,
          HeaderValue::from_static("default-src 'self' 'unsafe-eval' 'unsafe-inline' data: blob:"),
        );
        headers.append(
          header::CONTENT_SECURITY_POLICY,
          HeaderValue::from_static("default-src *:*/content/ *:*/blockheight *:*/blockhash *:*/blockhash/ *:*/blocktime *:*/r/ 'unsafe-eval' 'unsafe-inline' data: blob:"),
        );
      }
      Some(origin) => {
        let csp = format!("default-src {origin}/content/ {origin}/blockheight {origin}/blockhash {origin}/blockhash/ {origin}/blocktime {origin}/r/ 'unsafe-eval' 'unsafe-inline' data: blob:");
        headers.insert(
          header::CONTENT_SECURITY_POLICY,
          HeaderValue::from_str(&csp).map_err(|err| ServerError::Internal(Error::from(err)))?,
        );
      }
    }

    headers.insert(
      header::CACHE_CONTROL,
      HeaderValue::from_static("public, max-age=1209600, immutable"),
    );

    headers.insert(
      header::CONTENT_TYPE,
      inscription
        .content_type()
        .and_then(|content_type| content_type.parse().ok())
        .unwrap_or(HeaderValue::from_static("application/octet-stream")),
    );

    if let Some(content_encoding) = inscription.content_encoding() {
      if accept_encoding.is_acceptable(&content_encoding) {
        headers.insert(header::CONTENT_ENCODING, content_encoding);
      } else if server_config.decompress && content_encoding == "br" {
        let Some(body) = inscription.into_body() else {
          return Ok(None);
        };

        let mut decompressed = Vec::new();

        Decompressor::new(body.as_slice(), 4096)
          .read_to_end(&mut decompressed)
          .map_err(|err| ServerError::Internal(err.into()))?;

        return Ok(Some((headers, decompressed)));
      } else {
        return Err(ServerError::NotAcceptable {
          accept_encoding,
          content_encoding,
        });
      }
    }

    let Some(body) = inscription.into_body() else {
      return Ok(None);
    };

    Ok(Some((headers, body)))
  }

  async fn preview(
    Extension(index): Extension<Arc<Index>>,
    Extension(settings): Extension<Arc<Settings>>,
    Extension(server_config): Extension<Arc<ServerConfig>>,
    Path(inscription_id): Path<InscriptionId>,
    accept_encoding: AcceptEncoding,
  ) -> ServerResult {
    task::block_in_place(|| {
      if settings.is_hidden(inscription_id) {
        return Ok(PreviewUnknownHtml.into_response());
      }

      let mut inscription = index
        .get_inscription_by_id(inscription_id)?
        .ok_or_not_found(|| format!("inscription {inscription_id}"))?;

      if let Some(delegate) = inscription.delegate() {
        inscription = index
          .get_inscription_by_id(delegate)?
          .ok_or_not_found(|| format!("delegate {inscription_id}"))?
      }

      let media = inscription.media();

      if let Media::Iframe = media {
        return Ok(
          Self::content_response(inscription, accept_encoding, &server_config)?
            .ok_or_not_found(|| format!("inscription {inscription_id} content"))?
            .into_response(),
        );
      }

      let content_security_policy = server_config.preview_content_security_policy(media)?;

      match media {
        Media::Audio => {
          Ok((content_security_policy, PreviewAudioHtml { inscription_id }).into_response())
        }
        Media::Code(language) => Ok(
          (
            content_security_policy,
            PreviewCodeHtml {
              inscription_id,
              language,
            },
          )
            .into_response(),
        ),
        Media::Font => {
          Ok((content_security_policy, PreviewFontHtml { inscription_id }).into_response())
        }
        Media::Iframe => unreachable!(),
        Media::Image(image_rendering) => Ok(
          (
            content_security_policy,
            PreviewImageHtml {
              image_rendering,
              inscription_id,
            },
          )
            .into_response(),
        ),
        Media::Markdown => Ok(
          (
            content_security_policy,
            PreviewMarkdownHtml { inscription_id },
          )
            .into_response(),
        ),
        Media::Model => {
          Ok((content_security_policy, PreviewModelHtml { inscription_id }).into_response())
        }
        Media::Pdf => {
          Ok((content_security_policy, PreviewPdfHtml { inscription_id }).into_response())
        }
        Media::Text => {
          Ok((content_security_policy, PreviewTextHtml { inscription_id }).into_response())
        }
        Media::Unknown => Ok((content_security_policy, PreviewUnknownHtml).into_response()),
        Media::Video => {
          Ok((content_security_policy, PreviewVideoHtml { inscription_id }).into_response())
        }
      }
    })
  }

  async fn inscription(
    Extension(server_config): Extension<Arc<ServerConfig>>,
    Extension(index): Extension<Arc<Index>>,
    Path(DeserializeFromStr(query)): Path<DeserializeFromStr<query::Inscription>>,
    AcceptJson(accept_json): AcceptJson,
  ) -> ServerResult {
    task::block_in_place(|| {
      if let query::Inscription::Sat(_) = query {
        if !index.has_sat_index() {
          return Err(ServerError::NotFound("sat index required".into()));
        }
      }

      let (info, txout, inscription) = index
        .inscription_info(query)?
        .ok_or_not_found(|| format!("inscription {query}"))?;

      Ok(if accept_json {
        Json(info).into_response()
      } else {
        InscriptionHtml {
          chain: server_config.chain,
          charms: Charm::Vindicated.unset(info.charms.iter().fold(0, |mut acc, charm| {
            charm.set(&mut acc);
            acc
          })),
          children: info.children,
          fee: info.fee,
          height: info.height,
          inscription,
          id: info.id,
          number: info.number,
          next: info.next,
          output: txout,
          parents: info.parents,
          previous: info.previous,
          rune: info.rune,
          sat: info.sat,
          satpoint: info.satpoint,
          timestamp: Utc.timestamp_opt(info.timestamp, 0).unwrap(),
        }
        .page(server_config)
        .into_response()
      })
    })
  }

  async fn inscriptions_json(
    Extension(index): Extension<Arc<Index>>,
    _: AcceptJson,
    Json(inscriptions): Json<Vec<InscriptionId>>,
  ) -> ServerResult {
    task::block_in_place(|| {
      let mut response = Vec::new();
      for inscription in inscriptions {
        let query = query::Inscription::Id(inscription);
        let (info, _, _) = index
          .inscription_info(query)?
          .ok_or_not_found(|| format!("inscription {query}"))?;

        response.push(info);
      }

      Ok(Json(response).into_response())
    })
  }

  async fn collections(
    Extension(server_config): Extension<Arc<ServerConfig>>,
    Extension(index): Extension<Arc<Index>>,
  ) -> ServerResult {
    Self::collections_paginated(Extension(server_config), Extension(index), Path(0)).await
  }

  async fn collections_paginated(
    Extension(server_config): Extension<Arc<ServerConfig>>,
    Extension(index): Extension<Arc<Index>>,
    Path(page_index): Path<usize>,
  ) -> ServerResult {
    task::block_in_place(|| {
      let (collections, more_collections) = index.get_collections_paginated(100, page_index)?;

      let prev = page_index.checked_sub(1);

      let next = more_collections.then_some(page_index + 1);

      Ok(
        CollectionsHtml {
          inscriptions: collections,
          prev,
          next,
        }
        .page(server_config)
        .into_response(),
      )
    })
  }

  async fn children(
    Extension(server_config): Extension<Arc<ServerConfig>>,
    Extension(index): Extension<Arc<Index>>,
    Path(inscription_id): Path<InscriptionId>,
  ) -> ServerResult {
    Self::children_paginated(
      Extension(server_config),
      Extension(index),
      Path((inscription_id, 0)),
    )
    .await
  }

  async fn children_paginated(
    Extension(server_config): Extension<Arc<ServerConfig>>,
    Extension(index): Extension<Arc<Index>>,
    Path((parent, page)): Path<(InscriptionId, usize)>,
  ) -> ServerResult {
    task::block_in_place(|| {
      let entry = index
        .get_inscription_entry(parent)?
        .ok_or_not_found(|| format!("inscription {parent}"))?;

      let parent_number = entry.inscription_number;

      let (children, more_children) =
        index.get_children_by_sequence_number_paginated(entry.sequence_number, 100, page)?;

      let prev_page = page.checked_sub(1);

      let next_page = more_children.then_some(page + 1);

      Ok(
        ChildrenHtml {
          parent,
          parent_number,
          children,
          prev_page,
          next_page,
        }
        .page(server_config)
        .into_response(),
      )
    })
  }

  async fn children_recursive(
    Extension(index): Extension<Arc<Index>>,
    Path(inscription_id): Path<InscriptionId>,
  ) -> ServerResult {
    Self::children_recursive_paginated(Extension(index), Path((inscription_id, 0))).await
  }

  async fn children_recursive_paginated(
    Extension(index): Extension<Arc<Index>>,
    Path((parent, page)): Path<(InscriptionId, usize)>,
  ) -> ServerResult {
    task::block_in_place(|| {
      let parent_sequence_number = index
        .get_inscription_entry(parent)?
        .ok_or_not_found(|| format!("inscription {parent}"))?
        .sequence_number;

      let (ids, more) =
        index.get_children_by_sequence_number_paginated(parent_sequence_number, 100, page)?;

      Ok(Json(api::Children { ids, more, page }).into_response())
    })
  }

  async fn inscriptions(
    Extension(server_config): Extension<Arc<ServerConfig>>,
    Extension(index): Extension<Arc<Index>>,
    accept_json: AcceptJson,
  ) -> ServerResult {
    Self::inscriptions_paginated(
      Extension(server_config),
      Extension(index),
      Path(0),
      accept_json,
    )
    .await
  }

  async fn inscriptions_paginated(
    Extension(server_config): Extension<Arc<ServerConfig>>,
    Extension(index): Extension<Arc<Index>>,
    Path(page_index): Path<u32>,
    AcceptJson(accept_json): AcceptJson,
  ) -> ServerResult {
    task::block_in_place(|| {
      let (inscriptions, more) = index.get_inscriptions_paginated(100, page_index)?;

      let prev = page_index.checked_sub(1);

      let next = more.then_some(page_index + 1);

      Ok(if accept_json {
        Json(api::Inscriptions {
          ids: inscriptions,
          page_index,
          more,
        })
        .into_response()
      } else {
        InscriptionsHtml {
          inscriptions,
          next,
          prev,
        }
        .page(server_config)
        .into_response()
      })
    })
  }

  async fn inscriptions_in_block(
    Extension(server_config): Extension<Arc<ServerConfig>>,
    Extension(index): Extension<Arc<Index>>,
    Path(block_height): Path<u32>,
    AcceptJson(accept_json): AcceptJson,
  ) -> ServerResult {
    Self::inscriptions_in_block_paginated(
      Extension(server_config),
      Extension(index),
      Path((block_height, 0)),
      AcceptJson(accept_json),
    )
    .await
  }

  async fn inscriptions_in_block_paginated(
    Extension(server_config): Extension<Arc<ServerConfig>>,
    Extension(index): Extension<Arc<Index>>,
    Path((block_height, page_index)): Path<(u32, u32)>,
    AcceptJson(accept_json): AcceptJson,
  ) -> ServerResult {
    task::block_in_place(|| {
      let page_size = 100;

      let page_index_usize = usize::try_from(page_index).unwrap_or(usize::MAX);
      let page_size_usize = usize::try_from(page_size).unwrap_or(usize::MAX);

      let mut inscriptions = index
        .get_inscriptions_in_block(block_height)?
        .into_iter()
        .skip(page_index_usize.saturating_mul(page_size_usize))
        .take(page_size_usize.saturating_add(1))
        .collect::<Vec<InscriptionId>>();

      let more = inscriptions.len() > page_size_usize;

      if more {
        inscriptions.pop();
      }

      Ok(if accept_json {
        Json(api::Inscriptions {
          ids: inscriptions,
          page_index,
          more,
        })
        .into_response()
      } else {
        InscriptionsBlockHtml::new(
          block_height,
          index.block_height()?.unwrap_or(Height(0)).n(),
          inscriptions,
          more,
          page_index,
        )?
        .page(server_config)
        .into_response()
      })
    })
  }

  async fn parents(
    Extension(server_config): Extension<Arc<ServerConfig>>,
    Extension(index): Extension<Arc<Index>>,
    Path(inscription_id): Path<InscriptionId>,
  ) -> ServerResult<Response> {
    Self::parents_paginated(
      Extension(server_config),
      Extension(index),
      Path((inscription_id, 0)),
    )
    .await
  }

  async fn parents_paginated(
    Extension(server_config): Extension<Arc<ServerConfig>>,
    Extension(index): Extension<Arc<Index>>,
    Path((id, page)): Path<(InscriptionId, usize)>,
  ) -> ServerResult<Response> {
    task::block_in_place(|| {
      let child = index
        .get_inscription_entry(id)?
        .ok_or_not_found(|| format!("inscription {id}"))?;

      let (parents, more) = index.get_parents_by_sequence_number_paginated(child.parents, page)?;

      let prev_page = page.checked_sub(1);

      let next_page = more.then_some(page + 1);

      Ok(
        ParentsHtml {
          id,
          number: child.inscription_number,
          parents,
          prev_page,
          next_page,
        }
        .page(server_config)
        .into_response(),
      )
    })
  }

  async fn sat_inscriptions(
    Extension(index): Extension<Arc<Index>>,
    Path(sat): Path<u64>,
  ) -> ServerResult<Json<api::SatInscriptions>> {
    Self::sat_inscriptions_paginated(Extension(index), Path((sat, 0))).await
  }

  async fn sat_inscriptions_paginated(
    Extension(index): Extension<Arc<Index>>,
    Path((sat, page)): Path<(u64, u64)>,
  ) -> ServerResult<Json<api::SatInscriptions>> {
    task::block_in_place(|| {
      if !index.has_sat_index() {
        return Err(ServerError::NotFound(
          "this server has no sat index".to_string(),
        ));
      }

      let (ids, more) = index.get_inscription_ids_by_sat_paginated(Sat(sat), 100, page)?;

      Ok(Json(api::SatInscriptions { ids, more, page }))
    })
  }

  async fn sat_inscription_at_index(
    Extension(index): Extension<Arc<Index>>,
    Path((DeserializeFromStr(sat), inscription_index)): Path<(DeserializeFromStr<Sat>, isize)>,
  ) -> ServerResult<Json<api::SatInscription>> {
    task::block_in_place(|| {
      if !index.has_sat_index() {
        return Err(ServerError::NotFound(
          "this server has no sat index".to_string(),
        ));
      }

      let id = index.get_inscription_id_by_sat_indexed(sat, inscription_index)?;

      Ok(Json(api::SatInscription { id }))
    })
  }

  async fn redirect_http_to_https(
    Extension(mut destination): Extension<String>,
    uri: Uri,
  ) -> Redirect {
    if let Some(path_and_query) = uri.path_and_query() {
      destination.push_str(path_and_query.as_str());
    }

    Redirect::to(&destination)
  }
}

#[cfg(test)]
mod tests {
  use {
    super::*, reqwest::Url, serde::de::DeserializeOwned, std::net::TcpListener, tempfile::TempDir,
  };

  const RUNE: u128 = 99246114928149462;

  #[derive(Default)]
  struct Builder {
    core: Option<mockcore::Handle>,
    config: String,
    ord_args: BTreeMap<String, Option<String>>,
    server_args: BTreeMap<String, Option<String>>,
  }

  impl Builder {
    fn core(self, core: mockcore::Handle) -> Self {
      Self {
        core: Some(core),
        ..self
      }
    }

    fn ord_option(mut self, option: &str, value: &str) -> Self {
      self.ord_args.insert(option.into(), Some(value.into()));
      self
    }

    fn ord_flag(mut self, flag: &str) -> Self {
      self.ord_args.insert(flag.into(), None);
      self
    }

    fn server_option(mut self, option: &str, value: &str) -> Self {
      self.server_args.insert(option.into(), Some(value.into()));
      self
    }

    fn server_flag(mut self, flag: &str) -> Self {
      self.server_args.insert(flag.into(), None);
      self
    }

    fn chain(self, chain: Chain) -> Self {
      self.ord_option("--chain", &chain.to_string())
    }

    fn config(self, config: &str) -> Self {
      Self {
        config: config.into(),
        ..self
      }
    }

    fn build(self) -> TestServer {
      let core = self.core.unwrap_or_else(|| {
        mockcore::builder()
          .network(
            self
              .ord_args
              .get("--chain")
              .map(|chain| chain.as_ref().unwrap().parse::<Chain>().unwrap())
              .unwrap_or_default()
              .network(),
          )
          .build()
      });

      let tempdir = TempDir::new().unwrap();

      let cookiefile = tempdir.path().join("cookie");

      fs::write(&cookiefile, "username:password").unwrap();

      let port = TcpListener::bind("127.0.0.1:0")
        .unwrap()
        .local_addr()
        .unwrap()
        .port();

      let mut args = vec!["ord".to_string()];

      args.push("--bitcoin-rpc-url".into());
      args.push(core.url());

      args.push("--cookie-file".into());
      args.push(cookiefile.to_str().unwrap().into());

      args.push("--datadir".into());
      args.push(tempdir.path().to_str().unwrap().into());

      if !self.ord_args.contains_key("--chain") {
        args.push("--chain".into());
        args.push(core.network());
      }

      for (arg, value) in self.ord_args {
        args.push(arg);

        if let Some(value) = value {
          args.push(value);
        }
      }

      args.push("server".into());

      args.push("--address".into());
      args.push("127.0.0.1".into());

      args.push("--http-port".into());
      args.push(port.to_string());

      args.push("--polling-interval".into());
      args.push("100ms".into());

      for (arg, value) in self.server_args {
        args.push(arg);

        if let Some(value) = value {
          args.push(value);
        }
      }

      let arguments = Arguments::try_parse_from(args).unwrap();

      let Subcommand::Server(server) = arguments.subcommand else {
        panic!("unexpected subcommand: {:?}", arguments.subcommand);
      };

      let settings = Settings::from_options(arguments.options)
        .or(serde_yaml::from_str::<Settings>(&self.config).unwrap())
        .or_defaults()
        .unwrap();

      let index = Arc::new(Index::open(&settings).unwrap());
      let ord_server_handle = Handle::new();

      {
        let index = index.clone();
        let ord_server_handle = ord_server_handle.clone();
        thread::spawn(|| server.run(settings, index, ord_server_handle).unwrap());
      }

      while index.statistic(crate::index::Statistic::Commits) == 0 {
        thread::sleep(Duration::from_millis(50));
      }

      let client = reqwest::blocking::Client::builder()
        .redirect(reqwest::redirect::Policy::none())
        .build()
        .unwrap();

      for i in 0.. {
        match client.get(format!("http://127.0.0.1:{port}/status")).send() {
          Ok(_) => break,
          Err(err) => {
            if i == 400 {
              panic!("ord server failed to start: {err}");
            }
          }
        }

        thread::sleep(Duration::from_millis(50));
      }

      TestServer {
        core,
        index,
        ord_server_handle,
        tempdir,
        url: Url::parse(&format!("http://127.0.0.1:{port}")).unwrap(),
      }
    }

    fn https(self) -> Self {
      self.server_flag("--https")
    }

    fn index_runes(self) -> Self {
      self.ord_flag("--index-runes")
    }

    fn index_sats(self) -> Self {
      self.ord_flag("--index-sats")
    }

    fn redirect_http_to_https(self) -> Self {
      self.server_flag("--redirect-http-to-https")
    }
  }

  struct TestServer {
    core: mockcore::Handle,
    index: Arc<Index>,
    ord_server_handle: Handle,
    #[allow(unused)]
    tempdir: TempDir,
    url: Url,
  }

  impl TestServer {
    fn builder() -> Builder {
      Default::default()
    }

    fn new() -> Self {
      Builder::default().build()
    }

    #[track_caller]
    pub(crate) fn etch(
      &self,
      runestone: Runestone,
      outputs: usize,
      witness: Option<Witness>,
    ) -> (Txid, RuneId) {
      let block_count = usize::try_from(self.index.block_count().unwrap()).unwrap();

      self.mine_blocks(1);

      self.core.broadcast_tx(TransactionTemplate {
        inputs: &[(block_count, 0, 0, Default::default())],
        p2tr: true,
        ..default()
      });

      self.mine_blocks((Runestone::COMMIT_CONFIRMATIONS - 1).into());

      let witness = witness.unwrap_or_else(|| {
        let tapscript = script::Builder::new()
          .push_slice::<&PushBytes>(
            runestone
              .etching
              .unwrap()
              .rune
              .unwrap()
              .commitment()
              .as_slice()
              .try_into()
              .unwrap(),
          )
          .into_script();
        let mut witness = Witness::default();
        witness.push(tapscript);
        witness.push([]);
        witness
      });

      let txid = self.core.broadcast_tx(TransactionTemplate {
        inputs: &[(block_count + 1, 1, 0, witness)],
        op_return: Some(runestone.encipher()),
        outputs,
        ..default()
      });

      self.mine_blocks(1);

      (
        txid,
        RuneId {
          block: (self.index.block_count().unwrap() - 1).into(),
          tx: 1,
        },
      )
    }

    #[track_caller]
    fn get(&self, path: impl AsRef<str>) -> reqwest::blocking::Response {
      if let Err(error) = self.index.update() {
        log::error!("{error}");
      }
      reqwest::blocking::get(self.join_url(path.as_ref())).unwrap()
    }

    #[track_caller]
    pub(crate) fn get_json<T: DeserializeOwned>(&self, path: impl AsRef<str>) -> T {
      if let Err(error) = self.index.update() {
        log::error!("{error}");
      }

      let client = reqwest::blocking::Client::new();

      let response = client
        .get(self.join_url(path.as_ref()))
        .header(header::ACCEPT, "application/json")
        .send()
        .unwrap();

      assert_eq!(response.status(), StatusCode::OK);

      response.json().unwrap()
    }

    fn join_url(&self, url: &str) -> Url {
      self.url.join(url).unwrap()
    }

    #[track_caller]
    fn assert_response(&self, path: impl AsRef<str>, status: StatusCode, expected_response: &str) {
      let response = self.get(path);
      assert_eq!(response.status(), status, "{}", response.text().unwrap());
      pretty_assert_eq!(response.text().unwrap(), expected_response);
    }

    #[track_caller]
    fn assert_response_regex(
      &self,
      path: impl AsRef<str>,
      status: StatusCode,
      regex: impl AsRef<str>,
    ) {
      let response = self.get(path);
      assert_eq!(response.status(), status);
      assert_regex_match!(response.text().unwrap(), regex.as_ref());
    }

    fn assert_response_csp(
      &self,
      path: impl AsRef<str>,
      status: StatusCode,
      content_security_policy: &str,
      regex: impl AsRef<str>,
    ) {
      let response = self.get(path);
      assert_eq!(response.status(), status);
      assert_eq!(
        response
          .headers()
          .get(header::CONTENT_SECURITY_POLICY,)
          .unwrap(),
        content_security_policy
      );
      assert_regex_match!(response.text().unwrap(), regex.as_ref());
    }

    #[track_caller]
    fn assert_redirect(&self, path: &str, location: &str) {
      let response = reqwest::blocking::Client::builder()
        .redirect(reqwest::redirect::Policy::none())
        .build()
        .unwrap()
        .get(self.join_url(path))
        .send()
        .unwrap();

      assert_eq!(response.status(), StatusCode::SEE_OTHER);
      assert_eq!(response.headers().get(header::LOCATION).unwrap(), location);
    }

    #[track_caller]
    fn mine_blocks(&self, n: u64) -> Vec<Block> {
      let blocks = self.core.mine_blocks(n);
      self.index.update().unwrap();
      blocks
    }

    fn mine_blocks_with_subsidy(&self, n: u64, subsidy: u64) -> Vec<Block> {
      let blocks = self.core.mine_blocks_with_subsidy(n, subsidy);
      self.index.update().unwrap();
      blocks
    }
  }

  impl Drop for TestServer {
    fn drop(&mut self) {
      self.ord_server_handle.shutdown();
    }
  }

  fn parse_server_args(args: &str) -> (Settings, Server) {
    match Arguments::try_parse_from(args.split_whitespace()) {
      Ok(arguments) => match arguments.subcommand {
        Subcommand::Server(server) => (
          Settings::from_options(arguments.options)
            .or_defaults()
            .unwrap(),
          server,
        ),
        subcommand => panic!("unexpected subcommand: {subcommand:?}"),
      },
      Err(err) => panic!("error parsing arguments: {err}"),
    }
  }

  #[test]
  fn http_and_https_port_dont_conflict() {
    parse_server_args(
      "ord server --http-port 0 --https-port 0 --acme-cache foo --acme-contact bar --acme-domain baz",
    );
  }

  #[test]
  fn http_port_defaults_to_80() {
    assert_eq!(parse_server_args("ord server").1.http_port(), Some(80));
  }

  #[test]
  fn https_port_defaults_to_none() {
    assert_eq!(parse_server_args("ord server").1.https_port(), None);
  }

  #[test]
  fn https_sets_https_port_to_443() {
    assert_eq!(
      parse_server_args("ord server --https --acme-cache foo --acme-contact bar --acme-domain baz")
        .1
        .https_port(),
      Some(443)
    );
  }

  #[test]
  fn https_disables_http() {
    assert_eq!(
      parse_server_args("ord server --https --acme-cache foo --acme-contact bar --acme-domain baz")
        .1
        .http_port(),
      None
    );
  }

  #[test]
  fn https_port_disables_http() {
    assert_eq!(
      parse_server_args(
        "ord server --https-port 433 --acme-cache foo --acme-contact bar --acme-domain baz"
      )
      .1
      .http_port(),
      None
    );
  }

  #[test]
  fn https_port_sets_https_port() {
    assert_eq!(
      parse_server_args(
        "ord server --https-port 1000 --acme-cache foo --acme-contact bar --acme-domain baz"
      )
      .1
      .https_port(),
      Some(1000)
    );
  }

  #[test]
  fn http_with_https_leaves_http_enabled() {
    assert_eq!(
      parse_server_args(
        "ord server --https --http --acme-cache foo --acme-contact bar --acme-domain baz"
      )
      .1
      .http_port(),
      Some(80)
    );
  }

  #[test]
  fn http_with_https_leaves_https_enabled() {
    assert_eq!(
      parse_server_args(
        "ord server --https --http --acme-cache foo --acme-contact bar --acme-domain baz"
      )
      .1
      .https_port(),
      Some(443)
    );
  }

  #[test]
  fn acme_contact_accepts_multiple_values() {
    assert!(Arguments::try_parse_from([
      "ord",
      "server",
      "--address",
      "127.0.0.1",
      "--http-port",
      "0",
      "--acme-contact",
      "foo",
      "--acme-contact",
      "bar"
    ])
    .is_ok());
  }

  #[test]
  fn acme_domain_accepts_multiple_values() {
    assert!(Arguments::try_parse_from([
      "ord",
      "server",
      "--address",
      "127.0.0.1",
      "--http-port",
      "0",
      "--acme-domain",
      "foo",
      "--acme-domain",
      "bar"
    ])
    .is_ok());
  }

  #[test]
  fn acme_cache_defaults_to_data_dir() {
    let arguments = Arguments::try_parse_from(["ord", "--datadir", "foo", "server"]).unwrap();

    let settings = Settings::from_options(arguments.options)
      .or_defaults()
      .unwrap();

    let acme_cache = Server::acme_cache(None, &settings).display().to_string();
    assert!(
      acme_cache.contains(if cfg!(windows) {
        r"foo\acme-cache"
      } else {
        "foo/acme-cache"
      }),
      "{acme_cache}"
    )
  }

  #[test]
  fn acme_cache_flag_is_respected() {
    let arguments =
      Arguments::try_parse_from(["ord", "--datadir", "foo", "server", "--acme-cache", "bar"])
        .unwrap();

    let settings = Settings::from_options(arguments.options)
      .or_defaults()
      .unwrap();

    let acme_cache = Server::acme_cache(Some(&"bar".into()), &settings)
      .display()
      .to_string();
    assert_eq!(acme_cache, "bar")
  }

  #[test]
  fn acme_domain_defaults_to_hostname() {
    let (_, server) = parse_server_args("ord server");
    assert_eq!(
      server.acme_domains().unwrap(),
      &[System::host_name().unwrap()]
    );
  }

  #[test]
  fn acme_domain_flag_is_respected() {
    let (_, server) = parse_server_args("ord server --acme-domain example.com");
    assert_eq!(server.acme_domains().unwrap(), &["example.com"]);
  }

  #[test]
  fn install_sh_redirects_to_github() {
    TestServer::new().assert_redirect(
      "/install.sh",
      "https://raw.githubusercontent.com/ordinals/ord/master/install.sh",
    );
  }

  #[test]
  fn ordinal_redirects_to_sat() {
    TestServer::new().assert_redirect("/ordinal/0", "/sat/0");
  }

  #[test]
  fn bounties_redirects_to_docs_site() {
    TestServer::new().assert_redirect("/bounties", "https://docs.ordinals.com/bounty/");
  }

  #[test]
  fn faq_redirects_to_docs_site() {
    TestServer::new().assert_redirect("/faq", "https://docs.ordinals.com/faq/");
  }

  #[test]
  fn search_by_query_returns_rune() {
    TestServer::new().assert_redirect("/search?query=ABCD", "/rune/ABCD");
  }

  #[test]
  fn search_by_query_returns_spaced_rune() {
    TestServer::new().assert_redirect("/search?query=AB•CD", "/rune/AB•CD");
  }

  #[test]
  fn search_by_query_returns_inscription() {
    TestServer::new().assert_redirect(
      "/search?query=0000000000000000000000000000000000000000000000000000000000000000i0",
      "/inscription/0000000000000000000000000000000000000000000000000000000000000000i0",
    );
  }

  #[test]
  fn search_by_query_returns_inscription_by_number() {
    TestServer::new().assert_redirect("/search?query=0", "/inscription/0");
  }

  #[test]
  fn search_is_whitespace_insensitive() {
    TestServer::new().assert_redirect("/search/ abc ", "/sat/abc");
  }

  #[test]
  fn search_by_path_returns_sat() {
    TestServer::new().assert_redirect("/search/abc", "/sat/abc");
  }

  #[test]
  fn search_for_blockhash_returns_block() {
    TestServer::new().assert_redirect(
      "/search/000000000019d6689c085ae165831e934ff763ae46a2a6c172b3f1b60a8ce26f",
      "/block/000000000019d6689c085ae165831e934ff763ae46a2a6c172b3f1b60a8ce26f",
    );
  }

  #[test]
  fn search_for_txid_returns_transaction() {
    TestServer::new().assert_redirect(
      "/search/0000000000000000000000000000000000000000000000000000000000000000",
      "/tx/0000000000000000000000000000000000000000000000000000000000000000",
    );
  }

  #[test]
  fn search_for_outpoint_returns_output() {
    TestServer::new().assert_redirect(
      "/search/0000000000000000000000000000000000000000000000000000000000000000:0",
      "/output/0000000000000000000000000000000000000000000000000000000000000000:0",
    );
  }

  #[test]
  fn search_for_inscription_id_returns_inscription() {
    TestServer::new().assert_redirect(
      "/search/0000000000000000000000000000000000000000000000000000000000000000i0",
      "/inscription/0000000000000000000000000000000000000000000000000000000000000000i0",
    );
  }

  #[test]
  fn search_by_path_returns_rune() {
    TestServer::new().assert_redirect("/search/ABCD", "/rune/ABCD");
  }

  #[test]
  fn search_by_path_returns_spaced_rune() {
    TestServer::new().assert_redirect("/search/AB•CD", "/rune/AB•CD");
  }

  #[test]
  fn search_by_rune_id_returns_rune() {
    let server = TestServer::builder()
      .chain(Chain::Regtest)
      .index_runes()
      .build();

    server.mine_blocks(1);

    let rune = Rune(RUNE);

    server.assert_response_regex(format!("/rune/{rune}"), StatusCode::NOT_FOUND, ".*");

    server.etch(
      Runestone {
        edicts: vec![Edict {
          id: RuneId::default(),
          amount: u128::MAX,
          output: 0,
        }],
        etching: Some(Etching {
          rune: Some(rune),
          ..default()
        }),
        ..default()
      },
      1,
      None,
    );

    server.mine_blocks(1);

    server.assert_redirect("/search/8:1", "/rune/AAAAAAAAAAAAA");
    server.assert_redirect("/search?query=8:1", "/rune/AAAAAAAAAAAAA");

    server.assert_response_regex(
      "/search/100000000000000000000:200000000000000000",
      StatusCode::BAD_REQUEST,
      ".*",
    );
  }

  #[test]
  fn fallback() {
    let server = TestServer::new();

    server.assert_redirect("/0", "/inscription/0");
    server.assert_redirect("/0/", "/inscription/0");
    server.assert_redirect("/0//", "/inscription/0");
    server.assert_redirect(
      "/521f8eccffa4c41a3a7728dd012ea5a4a02feed81f41159231251ecf1e5c79dai0",
      "/inscription/521f8eccffa4c41a3a7728dd012ea5a4a02feed81f41159231251ecf1e5c79dai0",
    );
    server.assert_redirect("/-1", "/inscription/-1");
    server.assert_redirect("/FOO", "/rune/FOO");
    server.assert_redirect("/FO.O", "/rune/FO.O");
    server.assert_redirect("/FO•O", "/rune/FO•O");
    server.assert_redirect("/0:0", "/rune/0:0");
    server.assert_redirect(
      "/4a5e1e4baab89f3a32518a88c31bc87f618f76673e2cc77ab2127b7afdeda33b:0",
      "/output/4a5e1e4baab89f3a32518a88c31bc87f618f76673e2cc77ab2127b7afdeda33b:0",
    );
    server.assert_redirect(
      "/search/000000000019d6689c085ae165831e934ff763ae46a2a6c172b3f1b60a8ce26f",
      "/block/000000000019d6689c085ae165831e934ff763ae46a2a6c172b3f1b60a8ce26f",
    );
    server.assert_redirect(
      "/search/0000000000000000000000000000000000000000000000000000000000000000",
      "/tx/0000000000000000000000000000000000000000000000000000000000000000",
    );

    server.assert_response_regex("/hello", StatusCode::NOT_FOUND, "");

    server.assert_response_regex(
      "/%C3%28",
      StatusCode::BAD_REQUEST,
      "invalid utf-8 sequence of 1 bytes from index 0",
    );
  }

  #[test]
  fn runes_can_be_queried_by_rune_id() {
    let server = TestServer::builder()
      .chain(Chain::Regtest)
      .index_runes()
      .build();

    server.mine_blocks(1);

    let rune = Rune(RUNE);

    server.assert_response_regex("/rune/9:1", StatusCode::NOT_FOUND, ".*");

    server.etch(
      Runestone {
        edicts: vec![Edict {
          id: RuneId::default(),
          amount: u128::MAX,
          output: 0,
        }],
        etching: Some(Etching {
          rune: Some(rune),
          ..default()
        }),
        ..default()
      },
      1,
      None,
    );

    server.mine_blocks(1);

    server.assert_response_regex(
      "/rune/8:1",
      StatusCode::OK,
      ".*<title>Rune AAAAAAAAAAAAA</title>.*",
    );
  }

  #[test]
  fn runes_can_be_queried_by_rune_number() {
    let server = TestServer::builder()
      .chain(Chain::Regtest)
      .index_runes()
      .build();

    server.mine_blocks(1);

    server.assert_response_regex("/rune/0", StatusCode::NOT_FOUND, ".*");

    for i in 0..10 {
      let rune = Rune(RUNE + i);
      server.etch(
        Runestone {
          edicts: vec![Edict {
            id: RuneId::default(),
            amount: u128::MAX,
            output: 0,
          }],
          etching: Some(Etching {
            rune: Some(rune),
            ..default()
          }),
          ..default()
        },
        1,
        None,
      );

      server.mine_blocks(1);
    }

    server.assert_response_regex(
      "/rune/0",
      StatusCode::OK,
      ".*<title>Rune AAAAAAAAAAAAA</title>.*",
    );

    for i in 1..6 {
      server.assert_response_regex(
        format!("/rune/{}", i),
        StatusCode::OK,
        ".*<title>Rune AAAAAAAAAAAA.*</title>.*",
      );
    }

    server.assert_response_regex(
      "/rune/9",
      StatusCode::OK,
      ".*<title>Rune AAAAAAAAAAAAJ</title>.*",
    );
  }

  #[test]
  fn runes_are_displayed_on_runes_page() {
    let server = TestServer::builder()
      .chain(Chain::Regtest)
      .index_runes()
      .build();

    server.mine_blocks(1);

    server.assert_response_regex(
      "/runes",
      StatusCode::OK,
      ".*<title>Runes</title>.*<h1>Runes</h1>\n<ul>\n</ul>\n<div class=center>\n    prev\n      next\n  </div>.*",
    );

    let (txid, id) = server.etch(
      Runestone {
        edicts: vec![Edict {
          id: RuneId::default(),
          amount: u128::MAX,
          output: 0,
        }],
        etching: Some(Etching {
          rune: Some(Rune(RUNE)),
          symbol: Some('%'),
          premine: Some(u128::MAX),
          ..default()
        }),
        ..default()
      },
      1,
      Default::default(),
    );

    pretty_assert_eq!(
      server.index.runes().unwrap(),
      [(
        id,
        RuneEntry {
          block: id.block,
          etching: txid,
          spaced_rune: SpacedRune {
            rune: Rune(RUNE),
            spacers: 0
          },
          premine: u128::MAX,
          timestamp: id.block,
          symbol: Some('%'),
          ..default()
        }
      )]
    );

    assert_eq!(
      server.index.get_rune_balances().unwrap(),
      [(OutPoint { txid, vout: 0 }, vec![(id, u128::MAX)])]
    );

    server.assert_response_regex(
      "/runes",
      StatusCode::OK,
      ".*<title>Runes</title>.*
<h1>Runes</h1>
<ul>
  <li><a href=/rune/AAAAAAAAAAAAA>AAAAAAAAAAAAA</a></li>
</ul>.*",
    );
  }

  #[test]
  fn runes_are_displayed_on_rune_page() {
    let server = TestServer::builder()
      .chain(Chain::Regtest)
      .index_runes()
      .build();

    server.mine_blocks(1);

    let rune = Rune(RUNE);

    server.assert_response_regex(format!("/rune/{rune}"), StatusCode::NOT_FOUND, ".*");

    let (txid, id) = server.etch(
      Runestone {
        edicts: vec![Edict {
          id: RuneId::default(),
          amount: u128::MAX,
          output: 0,
        }],
        etching: Some(Etching {
          rune: Some(rune),
          symbol: Some('%'),
          premine: Some(u128::MAX),
          turbo: true,
          ..default()
        }),
        ..default()
      },
      1,
      Some(
        Inscription {
          content_type: Some("text/plain".into()),
          body: Some("hello".into()),
          rune: Some(rune.commitment()),
          ..default()
        }
        .to_witness(),
      ),
    );

    assert_eq!(
      server.index.runes().unwrap(),
      [(
        id,
        RuneEntry {
          block: id.block,
          etching: txid,
          spaced_rune: SpacedRune { rune, spacers: 0 },
          premine: u128::MAX,
          symbol: Some('%'),
          timestamp: id.block,
          turbo: true,
          ..default()
        }
      )]
    );

    assert_eq!(
      server.index.get_rune_balances().unwrap(),
      [(OutPoint { txid, vout: 0 }, vec![(id, u128::MAX)])]
    );

    server.assert_response_regex(
      format!("/rune/{rune}"),
      StatusCode::OK,
      format!(
        ".*<title>Rune AAAAAAAAAAAAA</title>.*
<h1>AAAAAAAAAAAAA</h1>
.*<a.*<iframe .* src=/preview/{txid}i0></iframe></a>.*
<dl>
  <dt>number</dt>
  <dd>0</dd>
  <dt>timestamp</dt>
  <dd><time>1970-01-01 00:00:08 UTC</time></dd>
  <dt>id</dt>
  <dd>8:1</dd>
  <dt>etching block</dt>
  <dd><a href=/block/8>8</a></dd>
  <dt>etching transaction</dt>
  <dd>1</dd>
  <dt>mint</dt>
  <dd>no</dd>
  <dt>supply</dt>
  <dd>340282366920938463463374607431768211455\u{A0}%</dd>
  <dt>premine</dt>
  <dd>340282366920938463463374607431768211455\u{A0}%</dd>
  <dt>burned</dt>
  <dd>0\u{A0}%</dd>
  <dt>divisibility</dt>
  <dd>0</dd>
  <dt>symbol</dt>
  <dd>%</dd>
  <dt>turbo</dt>
  <dd>true</dd>
  <dt>etching</dt>
  <dd><a class=monospace href=/tx/{txid}>{txid}</a></dd>
  <dt>parent</dt>
  <dd><a class=monospace href=/inscription/{txid}i0>{txid}i0</a></dd>
</dl>
.*"
      ),
    );

    server.assert_response_regex(
      format!("/inscription/{txid}i0"),
      StatusCode::OK,
      ".*
<dl>
  <dt>rune</dt>
  <dd><a href=/rune/AAAAAAAAAAAAA>AAAAAAAAAAAAA</a></dd>
  .*
</dl>
.*",
    );
  }

  #[test]
  fn etched_runes_are_displayed_on_block_page() {
    let server = TestServer::builder()
      .chain(Chain::Regtest)
      .index_runes()
      .build();

    server.mine_blocks(1);

    let rune0 = Rune(RUNE);

    let (_txid, id) = server.etch(
      Runestone {
        edicts: vec![Edict {
          id: RuneId::default(),
          amount: u128::MAX,
          output: 0,
        }],
        etching: Some(Etching {
          rune: Some(rune0),
          ..default()
        }),
        ..default()
      },
      1,
      None,
    );

    assert_eq!(
      server.index.get_runes_in_block(id.block - 1).unwrap().len(),
      0
    );
    assert_eq!(server.index.get_runes_in_block(id.block).unwrap().len(), 1);
    assert_eq!(
      server.index.get_runes_in_block(id.block + 1).unwrap().len(),
      0
    );

    server.assert_response_regex(
      format!("/block/{}", id.block),
      StatusCode::OK,
      format!(".*<h2>1 Rune</h2>.*<li><a href=/rune/{rune0}>{rune0}</a></li>.*"),
    );
  }

  #[test]
  fn runes_are_spaced() {
    let server = TestServer::builder()
      .chain(Chain::Regtest)
      .index_runes()
      .build();

    server.mine_blocks(1);

    let rune = Rune(RUNE);

    server.assert_response_regex(format!("/rune/{rune}"), StatusCode::NOT_FOUND, ".*");

    let (txid, id) = server.etch(
      Runestone {
        edicts: vec![Edict {
          id: RuneId::default(),
          amount: u128::MAX,
          output: 0,
        }],
        etching: Some(Etching {
          rune: Some(rune),
          symbol: Some('%'),
          spacers: Some(1),
          premine: Some(u128::MAX),
          ..default()
        }),
        ..default()
      },
      1,
      Some(
        Inscription {
          content_type: Some("text/plain".into()),
          body: Some("hello".into()),
          rune: Some(rune.commitment()),
          ..default()
        }
        .to_witness(),
      ),
    );

    pretty_assert_eq!(
      server.index.runes().unwrap(),
      [(
        id,
        RuneEntry {
          block: id.block,
          etching: txid,
          spaced_rune: SpacedRune { rune, spacers: 1 },
          premine: u128::MAX,
          symbol: Some('%'),
          timestamp: id.block,
          ..default()
        }
      )]
    );

    assert_eq!(
      server.index.get_rune_balances().unwrap(),
      [(OutPoint { txid, vout: 0 }, vec![(id, u128::MAX)])]
    );

    server.assert_response_regex(
      format!("/rune/{rune}"),
      StatusCode::OK,
      r".*<title>Rune A•AAAAAAAAAAAA</title>.*<h1>A•AAAAAAAAAAAA</h1>.*",
    );

    server.assert_response_regex(
      format!("/inscription/{txid}i0"),
      StatusCode::OK,
      ".*<dt>rune</dt>.*<dd><a href=/rune/A•AAAAAAAAAAAA>A•AAAAAAAAAAAA</a></dd>.*",
    );

    server.assert_response_regex(
      "/runes",
      StatusCode::OK,
      ".*<li><a href=/rune/A•AAAAAAAAAAAA>A•AAAAAAAAAAAA</a></li>.*",
    );

    server.assert_response_regex(
      format!("/tx/{txid}"),
      StatusCode::OK,
      ".*
  <dt>etching</dt>
  <dd><a href=/rune/A•AAAAAAAAAAAA>A•AAAAAAAAAAAA</a></dd>
.*",
    );

    server.assert_response_regex(
      format!("/output/{txid}:0"),
      StatusCode::OK,
      ".*<tr>
        <td><a href=/rune/A•AAAAAAAAAAAA>A•AAAAAAAAAAAA</a></td>
        <td>340282366920938463463374607431768211455\u{A0}%</td>
      </tr>.*",
    );
  }

  #[test]
  fn transactions_link_to_etching() {
    let server = TestServer::builder()
      .chain(Chain::Regtest)
      .index_runes()
      .build();

    server.mine_blocks(1);

    server.assert_response_regex(
      "/runes",
      StatusCode::OK,
      ".*<title>Runes</title>.*<h1>Runes</h1>\n<ul>\n</ul>.*",
    );

    let (txid, id) = server.etch(
      Runestone {
        edicts: vec![Edict {
          id: RuneId::default(),
          amount: u128::MAX,
          output: 0,
        }],
        etching: Some(Etching {
          rune: Some(Rune(RUNE)),
          premine: Some(u128::MAX),
          ..default()
        }),
        ..default()
      },
      1,
      None,
    );

    pretty_assert_eq!(
      server.index.runes().unwrap(),
      [(
        id,
        RuneEntry {
          block: id.block,
          etching: txid,
          spaced_rune: SpacedRune {
            rune: Rune(RUNE),
            spacers: 0
          },
          premine: u128::MAX,
          timestamp: id.block,
          ..default()
        }
      )]
    );

    pretty_assert_eq!(
      server.index.get_rune_balances().unwrap(),
      [(OutPoint { txid, vout: 0 }, vec![(id, u128::MAX)])]
    );

    server.assert_response_regex(
      format!("/tx/{txid}"),
      StatusCode::OK,
      ".*
  <dt>etching</dt>
  <dd><a href=/rune/AAAAAAAAAAAAA>AAAAAAAAAAAAA</a></dd>
.*",
    );
  }

  #[test]
  fn runes_are_displayed_on_output_page() {
    let server = TestServer::builder()
      .chain(Chain::Regtest)
      .index_runes()
      .build();

    server.mine_blocks(1);

    let rune = Rune(RUNE);

    server.assert_response_regex(format!("/rune/{rune}"), StatusCode::NOT_FOUND, ".*");

    let (txid, id) = server.etch(
      Runestone {
        edicts: vec![Edict {
          id: RuneId::default(),
          amount: u128::MAX,
          output: 0,
        }],
        etching: Some(Etching {
          divisibility: Some(1),
          rune: Some(rune),
          premine: Some(u128::MAX),
          ..default()
        }),
        ..default()
      },
      1,
      None,
    );

    pretty_assert_eq!(
      server.index.runes().unwrap(),
      [(
        id,
        RuneEntry {
          block: id.block,
          divisibility: 1,
          etching: txid,
          spaced_rune: SpacedRune { rune, spacers: 0 },
          premine: u128::MAX,
          timestamp: id.block,
          ..default()
        }
      )]
    );

    let output = OutPoint { txid, vout: 0 };

    assert_eq!(
      server.index.get_rune_balances().unwrap(),
      [(output, vec![(id, u128::MAX)])]
    );

    server.assert_response_regex(
      format!("/output/{output}"),
      StatusCode::OK,
      format!(
        ".*<title>Output {output}</title>.*<h1>Output <span class=monospace>{output}</span></h1>.*
  <dt>runes</dt>
  <dd>
    <table>
      <tr>
        <th>rune</th>
        <th>balance</th>
      </tr>
      <tr>
        <td><a href=/rune/AAAAAAAAAAAAA>AAAAAAAAAAAAA</a></td>
        <td>34028236692093846346337460743176821145.5\u{A0}¤</td>
      </tr>
    </table>
  </dd>
.*"
      ),
    );

    let address = default_address(Chain::Regtest);

    pretty_assert_eq!(
      server.get_json::<api::Output>(format!("/output/{output}")),
      api::Output {
        value: 5000000000,
        script_pubkey: address.script_pubkey().to_asm_string(),
        address: Some(uncheck(&address)),
        transaction: txid.to_string(),
        sat_ranges: None,
        indexed: true,
        inscriptions: Vec::new(),
        runes: vec![(
          SpacedRune {
            rune: Rune(RUNE),
            spacers: 0
          },
          Pile {
            amount: 340282366920938463463374607431768211455,
            divisibility: 1,
            symbol: None,
          }
        )],
        spent: false,
      }
    );
  }

  #[test]
  fn http_to_https_redirect_with_path() {
    TestServer::builder()
      .redirect_http_to_https()
      .https()
      .build()
      .assert_redirect(
        "/sat/0",
        &format!("https://{}/sat/0", System::host_name().unwrap()),
      );
  }

  #[test]
  fn http_to_https_redirect_with_empty() {
    TestServer::builder()
      .redirect_http_to_https()
      .https()
      .build()
      .assert_redirect("/", &format!("https://{}/", System::host_name().unwrap()));
  }

  #[test]
  fn status() {
    let server = TestServer::builder().chain(Chain::Regtest).build();

    server.mine_blocks(3);

    server.core.broadcast_tx(TransactionTemplate {
      inputs: &[(
        1,
        0,
        0,
        inscription("text/plain;charset=utf-8", "hello").to_witness(),
      )],
      ..default()
    });

    server.core.broadcast_tx(TransactionTemplate {
      inputs: &[(
        2,
        0,
        0,
        inscription("text/plain;charset=utf-8", "hello").to_witness(),
      )],
      ..default()
    });

    server.core.broadcast_tx(TransactionTemplate {
      inputs: &[(
        3,
        0,
        0,
        Inscription {
          content_type: None,
          body: Some("hello".as_bytes().into()),
          ..default()
        }
        .to_witness(),
      )],
      ..default()
    });

    server.mine_blocks(1);

    server.assert_response_regex(
      "/status",
      StatusCode::OK,
      ".*<h1>Status</h1>
<dl>
  <dt>chain</dt>
  <dd>regtest</dd>
  <dt>height</dt>
  <dd><a href=/block/4>4</a></dd>
  <dt>inscriptions</dt>
  <dd><a href=/inscriptions>3</a></dd>
  <dt>blessed inscriptions</dt>
  <dd>3</dd>
  <dt>cursed inscriptions</dt>
  <dd>0</dd>
  <dt>runes</dt>
  <dd><a href=/runes>0</a></dd>
  <dt>lost sats</dt>
  <dd>.*</dd>
  <dt>started</dt>
  <dd>.*</dd>
  <dt>uptime</dt>
  <dd>.*</dd>
  <dt>minimum rune for next block</dt>
  <dd>.*</dd>
  <dt>version</dt>
  <dd>.*</dd>
  <dt>unrecoverably reorged</dt>
  <dd>false</dd>
  <dt>rune index</dt>
  <dd>false</dd>
  <dt>sat index</dt>
  <dd>false</dd>
  <dt>transaction index</dt>
  <dd>false</dd>
  <dt>git branch</dt>
  <dd>.*</dd>
  <dt>git commit</dt>
  <dd>
    <a href=https://github.com/ordinals/ord/commit/[[:xdigit:]]{40}>
      [[:xdigit:]]{40}
    </a>
  </dd>
  <dt>inscription content types</dt>
  <dd>
    <dl>
      <dt>text/plain;charset=utf-8</dt>
      <dd>2</dt>
      <dt><em>none</em></dt>
      <dd>1</dt>
    </dl>
  </dd>
</dl>
.*",
    );
  }

  #[test]
  fn block_count_endpoint() {
    let test_server = TestServer::new();

    let response = test_server.get("/blockcount");

    assert_eq!(response.status(), StatusCode::OK);
    assert_eq!(response.text().unwrap(), "1");

    test_server.mine_blocks(1);

    let response = test_server.get("/blockcount");

    assert_eq!(response.status(), StatusCode::OK);
    assert_eq!(response.text().unwrap(), "2");
  }

  #[test]
  fn block_height_endpoint() {
    let test_server = TestServer::new();

    let response = test_server.get("/blockheight");

    assert_eq!(response.status(), StatusCode::OK);
    assert_eq!(response.text().unwrap(), "0");

    test_server.mine_blocks(2);

    let response = test_server.get("/blockheight");

    assert_eq!(response.status(), StatusCode::OK);
    assert_eq!(response.text().unwrap(), "2");
  }

  #[test]
  fn block_hash_endpoint() {
    let test_server = TestServer::new();

    let response = test_server.get("/blockhash");

    assert_eq!(response.status(), StatusCode::OK);
    assert_eq!(
      response.text().unwrap(),
      "000000000019d6689c085ae165831e934ff763ae46a2a6c172b3f1b60a8ce26f"
    );
  }

  #[test]
  fn block_hash_from_height_endpoint() {
    let test_server = TestServer::new();

    let response = test_server.get("/blockhash/0");

    assert_eq!(response.status(), StatusCode::OK);
    assert_eq!(
      response.text().unwrap(),
      "000000000019d6689c085ae165831e934ff763ae46a2a6c172b3f1b60a8ce26f"
    );
  }

  #[test]
  fn block_time_endpoint() {
    let test_server = TestServer::new();

    let response = test_server.get("/blocktime");

    assert_eq!(response.status(), StatusCode::OK);
    assert_eq!(response.text().unwrap(), "1231006505");
  }

  #[test]
  fn range_end_before_range_start_returns_400() {
    TestServer::new().assert_response(
      "/range/1/0",
      StatusCode::BAD_REQUEST,
      "range start greater than range end",
    );
  }

  #[test]
  fn invalid_range_start_returns_400() {
    TestServer::new().assert_response(
      "/range/=/0",
      StatusCode::BAD_REQUEST,
      "Invalid URL: failed to parse sat `=`: invalid integer: invalid digit found in string",
    );
  }

  #[test]
  fn invalid_range_end_returns_400() {
    TestServer::new().assert_response(
      "/range/0/=",
      StatusCode::BAD_REQUEST,
      "Invalid URL: failed to parse sat `=`: invalid integer: invalid digit found in string",
    );
  }

  #[test]
  fn empty_range_returns_400() {
    TestServer::new().assert_response("/range/0/0", StatusCode::BAD_REQUEST, "empty range");
  }

  #[test]
  fn range() {
    TestServer::new().assert_response_regex(
      "/range/0/1",
      StatusCode::OK,
      r".*<title>Sat Range 0–1</title>.*<h1>Sat Range 0–1</h1>
<dl>
  <dt>value</dt><dd>1</dd>
  <dt>first</dt><dd><a href=/sat/0 class=mythic>0</a></dd>
</dl>.*",
    );
  }
  #[test]
  fn sat_number() {
    TestServer::new().assert_response_regex("/sat/0", StatusCode::OK, ".*<h1>Sat 0</h1>.*");
  }

  #[test]
  fn sat_decimal() {
    TestServer::new().assert_response_regex("/sat/0.0", StatusCode::OK, ".*<h1>Sat 0</h1>.*");
  }

  #[test]
  fn sat_degree() {
    TestServer::new().assert_response_regex("/sat/0°0′0″0‴", StatusCode::OK, ".*<h1>Sat 0</h1>.*");
  }

  #[test]
  fn sat_name() {
    TestServer::new().assert_response_regex(
      "/sat/nvtdijuwxlp",
      StatusCode::OK,
      ".*<h1>Sat 0</h1>.*",
    );
  }

  #[test]
  fn sat() {
    TestServer::new().assert_response_regex(
      "/sat/0",
      StatusCode::OK,
      ".*<title>Sat 0</title>.*<h1>Sat 0</h1>.*",
    );
  }

  #[test]
  fn block() {
    TestServer::new().assert_response_regex(
      "/block/0",
      StatusCode::OK,
      ".*<title>Block 0</title>.*<h1>Block 0</h1>.*",
    );
  }

  #[test]
  fn sat_out_of_range() {
    TestServer::new().assert_response(
      "/sat/2099999997690000",
      StatusCode::BAD_REQUEST,
      "Invalid URL: failed to parse sat `2099999997690000`: invalid integer range",
    );
  }

  #[test]
  fn invalid_outpoint_hash_returns_400() {
    TestServer::new().assert_response(
      "/output/foo:0",
      StatusCode::BAD_REQUEST,
      "Invalid URL: error parsing TXID",
    );
  }

  #[test]
  fn output_with_sat_index() {
    let txid = "4a5e1e4baab89f3a32518a88c31bc87f618f76673e2cc77ab2127b7afdeda33b";
    TestServer::builder()
      .index_sats()
      .build()
      .assert_response_regex(
        format!("/output/{txid}:0"),
        StatusCode::OK,
        format!(
          ".*<title>Output {txid}:0</title>.*<h1>Output <span class=monospace>{txid}:0</span></h1>
<dl>
  <dt>value</dt><dd>5000000000</dd>
  <dt>script pubkey</dt><dd class=monospace>OP_PUSHBYTES_65 [[:xdigit:]]{{130}} OP_CHECKSIG</dd>
  <dt>transaction</dt><dd><a class=monospace href=/tx/{txid}>{txid}</a></dd>
  <dt>spent</dt><dd>false</dd>
</dl>
<h2>1 Sat Range</h2>
<ul class=monospace>
  <li><a href=/range/0/5000000000 class=mythic>0–5000000000</a></li>
</ul>.*"
        ),
      );
  }

  #[test]
  fn output_without_sat_index() {
    let txid = "4a5e1e4baab89f3a32518a88c31bc87f618f76673e2cc77ab2127b7afdeda33b";
    TestServer::new().assert_response_regex(
      format!("/output/{txid}:0"),
      StatusCode::OK,
      format!(
        ".*<title>Output {txid}:0</title>.*<h1>Output <span class=monospace>{txid}:0</span></h1>
<dl>
  <dt>value</dt><dd>5000000000</dd>
  <dt>script pubkey</dt><dd class=monospace>OP_PUSHBYTES_65 [[:xdigit:]]{{130}} OP_CHECKSIG</dd>
  <dt>transaction</dt><dd><a class=monospace href=/tx/{txid}>{txid}</a></dd>
  <dt>spent</dt><dd>false</dd>
</dl>.*"
      ),
    );
  }

  #[test]
  fn null_output_is_initially_empty() {
    let txid = "0000000000000000000000000000000000000000000000000000000000000000";
    TestServer::builder().index_sats().build().assert_response_regex(
      format!("/output/{txid}:4294967295"),
      StatusCode::OK,
      format!(
        ".*<title>Output {txid}:4294967295</title>.*<h1>Output <span class=monospace>{txid}:4294967295</span></h1>
<dl>
  <dt>value</dt><dd>0</dd>
  <dt>script pubkey</dt><dd class=monospace></dd>
  <dt>transaction</dt><dd><a class=monospace href=/tx/{txid}>{txid}</a></dd>
  <dt>spent</dt><dd>false</dd>
</dl>
<h2>0 Sat Ranges</h2>
<ul class=monospace>
</ul>.*"
      ),
    );
  }

  #[test]
  fn null_output_receives_lost_sats() {
    let server = TestServer::builder().index_sats().build();

    server.mine_blocks_with_subsidy(1, 0);

    let txid = "0000000000000000000000000000000000000000000000000000000000000000";

    server.assert_response_regex(
      format!("/output/{txid}:4294967295"),
      StatusCode::OK,
      format!(
        ".*<title>Output {txid}:4294967295</title>.*<h1>Output <span class=monospace>{txid}:4294967295</span></h1>
<dl>
  <dt>value</dt><dd>5000000000</dd>
  <dt>script pubkey</dt><dd class=monospace></dd>
  <dt>transaction</dt><dd><a class=monospace href=/tx/{txid}>{txid}</a></dd>
  <dt>spent</dt><dd>false</dd>
</dl>
<h2>1 Sat Range</h2>
<ul class=monospace>
  <li><a href=/range/5000000000/10000000000 class=uncommon>5000000000–10000000000</a></li>
</ul>.*"
      ),
    );
  }

  #[test]
  fn unbound_output_receives_unbound_inscriptions() {
    let server = TestServer::builder()
      .chain(Chain::Regtest)
      .index_sats()
      .build();

    server.mine_blocks(1);

    server.core.broadcast_tx(TransactionTemplate {
      inputs: &[(1, 0, 0, Default::default())],
      fee: 50 * 100_000_000,
      ..default()
    });

    server.mine_blocks(1);

    let txid = server.core.broadcast_tx(TransactionTemplate {
      inputs: &[(
        2,
        1,
        0,
        inscription("text/plain;charset=utf-8", "hello").to_witness(),
      )],
      ..default()
    });

    server.mine_blocks(1);

    let inscription_id = InscriptionId { txid, index: 0 };

    server.assert_response_regex(
      format!("/inscription/{}", inscription_id),
      StatusCode::OK,
      format!(
        ".*<dl>
  <dt>id</dt>
  <dd class=monospace>{inscription_id}</dd>.*<dt>output</dt>
  <dd><a class=monospace href=/output/0000000000000000000000000000000000000000000000000000000000000000:0>0000000000000000000000000000000000000000000000000000000000000000:0</a></dd>.*"
      ),
    );

    server.assert_response_regex(
      "/output/0000000000000000000000000000000000000000000000000000000000000000:0",
      StatusCode::OK,
      ".*<h1>Output <span class=monospace>0000000000000000000000000000000000000000000000000000000000000000:0</span></h1>
<dl>
  <dt>inscriptions</dt>
  <dd class=thumbnails>
    <a href=/inscription/.*><iframe sandbox=allow-scripts scrolling=no loading=lazy src=/preview/.*></iframe></a>
  </dd>.*",
    );
  }

  #[test]
  fn unbound_output_returns_200() {
    TestServer::new().assert_response_regex(
      "/output/0000000000000000000000000000000000000000000000000000000000000000:0",
      StatusCode::OK,
      ".*",
    );
  }

  #[test]
  fn invalid_output_returns_400() {
    TestServer::new().assert_response(
      "/output/foo:0",
      StatusCode::BAD_REQUEST,
      "Invalid URL: error parsing TXID",
    );
  }

  #[test]
  fn home() {
    let server = TestServer::builder().chain(Chain::Regtest).build();

    server.mine_blocks(1);

    let mut ids = Vec::new();

    for i in 0..101 {
      let txid = server.core.broadcast_tx(TransactionTemplate {
        inputs: &[(i + 1, 0, 0, inscription("image/png", "hello").to_witness())],
        ..default()
      });
      ids.push(InscriptionId { txid, index: 0 });
      server.mine_blocks(1);
    }

    server.core.broadcast_tx(TransactionTemplate {
      inputs: &[(102, 0, 0, inscription("text/plain", "{}").to_witness())],
      ..default()
    });

    server.mine_blocks(1);

    server.assert_response_regex(
      "/",
      StatusCode::OK,
      format!(
        r".*<title>Ordinals</title>.*
<h1>Latest Inscriptions</h1>
<div class=thumbnails>
  <a href=/inscription/{}>.*</a>
  (<a href=/inscription/[[:xdigit:]]{{64}}i0>.*</a>\s*){{99}}
</div>
.*
",
        ids[100]
      ),
    );
  }

  #[test]
  fn blocks() {
    let test_server = TestServer::new();

    test_server.mine_blocks(1);

    test_server.assert_response_regex(
      "/blocks",
      StatusCode::OK,
      ".*<title>Blocks</title>.*
<h1>Blocks</h1>
<div class=block>
  <h2><a href=/block/1>Block 1</a></h2>
  <div class=thumbnails>
  </div>
</div>
<div class=block>
  <h2><a href=/block/0>Block 0</a></h2>
  <div class=thumbnails>
  </div>
</div>
</ol>.*",
    );
  }

  #[test]
  fn nav_displays_chain() {
    TestServer::builder()
      .chain(Chain::Regtest)
      .build()
      .assert_response_regex(
        "/",
        StatusCode::OK,
        ".*<a href=/ title=home>Ordinals<sup>regtest</sup></a>.*",
      );
  }

  #[test]
  fn blocks_block_limit() {
    let test_server = TestServer::new();

    test_server.mine_blocks(101);

    test_server.assert_response_regex(
      "/blocks",
      StatusCode::OK,
      ".*<ol start=96 reversed class=block-list>\n(  <li><a href=/block/[[:xdigit:]]{64}>[[:xdigit:]]{64}</a></li>\n){95}</ol>.*"
    );
  }

  #[test]
  fn block_not_found() {
    TestServer::new().assert_response(
      "/block/467a86f0642b1d284376d13a98ef58310caa49502b0f9a560ee222e0a122fe16",
      StatusCode::NOT_FOUND,
      "block 467a86f0642b1d284376d13a98ef58310caa49502b0f9a560ee222e0a122fe16 not found",
    );
  }

  #[test]
  fn unmined_sat() {
    TestServer::new().assert_response_regex(
      "/sat/0",
      StatusCode::OK,
      ".*<dt>timestamp</dt><dd><time>2009-01-03 18:15:05 UTC</time></dd>.*",
    );
  }

  #[test]
  fn mined_sat() {
    TestServer::new().assert_response_regex(
      "/sat/5000000000",
      StatusCode::OK,
      ".*<dt>timestamp</dt><dd><time>.*</time> \\(expected\\)</dd>.*",
    );
  }

  #[test]
  fn static_asset() {
    TestServer::new().assert_response_regex(
      "/static/index.css",
      StatusCode::OK,
      r".*\.rare \{
  background-color: var\(--rare\);
}.*",
    );
  }

  #[test]
  fn favicon() {
    TestServer::new().assert_response_regex("/favicon.ico", StatusCode::OK, r".*");
  }

  #[test]
  fn clock_updates() {
    let test_server = TestServer::new();
    test_server.assert_response_regex("/clock", StatusCode::OK, ".*<text.*>0</text>.*");
    test_server.mine_blocks(1);
    test_server.assert_response_regex("/clock", StatusCode::OK, ".*<text.*>1</text>.*");
  }

  #[test]
  fn block_by_hash() {
    let test_server = TestServer::new();

    test_server.mine_blocks(1);
    let transaction = TransactionTemplate {
      inputs: &[(1, 0, 0, Default::default())],
      fee: 0,
      ..default()
    };
    test_server.core.broadcast_tx(transaction);
    let block_hash = test_server.mine_blocks(1)[0].block_hash();

    test_server.assert_response_regex(
      format!("/block/{block_hash}"),
      StatusCode::OK,
      ".*<h1>Block 2</h1>.*",
    );
  }

  #[test]
  fn block_by_height() {
    let test_server = TestServer::new();

    test_server.assert_response_regex("/block/0", StatusCode::OK, ".*<h1>Block 0</h1>.*");
  }

  #[test]
  fn transaction() {
    let test_server = TestServer::new();

    let coinbase_tx = test_server.mine_blocks(1)[0].txdata[0].clone();
    let txid = coinbase_tx.txid();

    test_server.assert_response_regex(
      format!("/tx/{txid}"),
      StatusCode::OK,
      format!(
        ".*<title>Transaction {txid}</title>.*<h1>Transaction <span class=monospace>{txid}</span></h1>
<dl>
</dl>
<h2>1 Input</h2>
<ul>
  <li><a class=monospace href=/output/0000000000000000000000000000000000000000000000000000000000000000:4294967295>0000000000000000000000000000000000000000000000000000000000000000:4294967295</a></li>
</ul>
<h2>1 Output</h2>
<ul class=monospace>
  <li>
    <a href=/output/{txid}:0 class=monospace>
      {txid}:0
    </a>
    <dl>
      <dt>value</dt><dd>5000000000</dd>
      <dt>script pubkey</dt><dd class=monospace>.*</dd>
    </dl>
  </li>
</ul>.*"
      ),
    );
  }

  #[test]
  fn detect_unrecoverable_reorg() {
    let test_server = TestServer::new();

    test_server.mine_blocks(21);

    test_server.assert_response_regex(
      "/status",
      StatusCode::OK,
      ".*<dt>unrecoverably reorged</dt>\n  <dd>false</dd>.*",
    );

    for _ in 0..15 {
      test_server.core.invalidate_tip();
    }

    test_server.core.mine_blocks(21);

    test_server.assert_response_regex(
      "/status",
      StatusCode::OK,
      ".*<dt>unrecoverably reorged</dt>\n  <dd>true</dd>.*",
    );
  }

  #[test]
  fn rare_with_sat_index() {
    TestServer::builder().index_sats().build().assert_response(
      "/rare.txt",
      StatusCode::OK,
      "sat\tsatpoint
0\t4a5e1e4baab89f3a32518a88c31bc87f618f76673e2cc77ab2127b7afdeda33b:0:0
",
    );
  }

  #[test]
  fn rare_without_sat_index() {
    TestServer::new().assert_response(
      "/rare.txt",
      StatusCode::OK,
      "sat\tsatpoint
",
    );
  }

  #[test]
  fn show_rare_txt_in_header_with_sat_index() {
    TestServer::builder()
      .index_sats()
      .build()
      .assert_response_regex(
        "/",
        StatusCode::OK,
        ".*
      <a href=/clock title=clock>.*</a>
      <a href=/rare.txt title=rare>.*</a>.*",
      );
  }

  #[test]
  fn rare_sat_location() {
    TestServer::builder()
      .index_sats()
      .build()
      .assert_response_regex(
        "/sat/0",
        StatusCode::OK,
        ".*>4a5e1e4baab89f3a32518a88c31bc87f618f76673e2cc77ab2127b7afdeda33b:0:0<.*",
      );
  }

  #[test]
  fn dont_show_rare_txt_in_header_without_sat_index() {
    TestServer::new().assert_response_regex(
      "/",
      StatusCode::OK,
      ".*
      <a href=/clock title=clock>.*</a>
      <a href=https://docs.ordinals.com/.*",
    );
  }

  #[test]
  fn input() {
    TestServer::new().assert_response_regex(
      "/input/0/0/0",
      StatusCode::OK,
      ".*<title>Input /0/0/0</title>.*<h1>Input /0/0/0</h1>.*<dt>text</dt><dd>.*The Times 03/Jan/2009 Chancellor on brink of second bailout for banks</dd>.*",
    );
  }

  #[test]
  fn input_missing() {
    TestServer::new().assert_response(
      "/input/1/1/1",
      StatusCode::NOT_FOUND,
      "input /1/1/1 not found",
    );
  }

  #[test]
  fn commits_are_tracked() {
    let server = TestServer::new();

    thread::sleep(Duration::from_millis(100));
    assert_eq!(server.index.statistic(crate::index::Statistic::Commits), 1);

    let info = server.index.info().unwrap();
    assert_eq!(info.transactions.len(), 1);
    assert_eq!(info.transactions[0].starting_block_count, 0);

    server.index.update().unwrap();

    assert_eq!(server.index.statistic(crate::index::Statistic::Commits), 1);

    let info = server.index.info().unwrap();
    assert_eq!(info.transactions.len(), 1);
    assert_eq!(info.transactions[0].starting_block_count, 0);

    server.mine_blocks(1);

    thread::sleep(Duration::from_millis(10));
    server.index.update().unwrap();

    assert_eq!(server.index.statistic(crate::index::Statistic::Commits), 2);

    let info = server.index.info().unwrap();
    assert_eq!(info.transactions.len(), 2);
    assert_eq!(info.transactions[0].starting_block_count, 0);
    assert_eq!(info.transactions[1].starting_block_count, 1);
    assert!(
      info.transactions[1].starting_timestamp - info.transactions[0].starting_timestamp >= 10
    );
  }

  #[test]
  fn outputs_traversed_are_tracked() {
    let server = TestServer::builder().index_sats().build();

    assert_eq!(
      server
        .index
        .statistic(crate::index::Statistic::OutputsTraversed),
      1
    );

    server.index.update().unwrap();

    assert_eq!(
      server
        .index
        .statistic(crate::index::Statistic::OutputsTraversed),
      1
    );

    server.mine_blocks(2);

    server.index.update().unwrap();

    assert_eq!(
      server
        .index
        .statistic(crate::index::Statistic::OutputsTraversed),
      3
    );
  }

  #[test]
  fn coinbase_sat_ranges_are_tracked() {
    let server = TestServer::builder().index_sats().build();

    assert_eq!(
      server.index.statistic(crate::index::Statistic::SatRanges),
      1
    );

    server.mine_blocks(1);

    assert_eq!(
      server.index.statistic(crate::index::Statistic::SatRanges),
      2
    );

    server.mine_blocks(1);

    assert_eq!(
      server.index.statistic(crate::index::Statistic::SatRanges),
      3
    );
  }

  #[test]
  fn split_sat_ranges_are_tracked() {
    let server = TestServer::builder().index_sats().build();

    assert_eq!(
      server.index.statistic(crate::index::Statistic::SatRanges),
      1
    );

    server.mine_blocks(1);
    server.core.broadcast_tx(TransactionTemplate {
      inputs: &[(1, 0, 0, Default::default())],
      outputs: 2,
      fee: 0,
      ..default()
    });
    server.mine_blocks(1);

    assert_eq!(
      server.index.statistic(crate::index::Statistic::SatRanges),
      4,
    );
  }

  #[test]
  fn fee_sat_ranges_are_tracked() {
    let server = TestServer::builder().index_sats().build();

    assert_eq!(
      server.index.statistic(crate::index::Statistic::SatRanges),
      1
    );

    server.mine_blocks(1);
    server.core.broadcast_tx(TransactionTemplate {
      inputs: &[(1, 0, 0, Default::default())],
      outputs: 2,
      fee: 2,
      ..default()
    });
    server.mine_blocks(1);

    assert_eq!(
      server.index.statistic(crate::index::Statistic::SatRanges),
      5,
    );
  }

  #[test]
  fn content_response_no_content() {
    assert_eq!(
      Server::content_response(
        Inscription {
          content_type: Some("text/plain".as_bytes().to_vec()),
          body: None,
          ..default()
        },
        AcceptEncoding::default(),
        &ServerConfig::default(),
      )
      .unwrap(),
      None
    );
  }

  #[test]
  fn content_response_with_content() {
    let (headers, body) = Server::content_response(
      Inscription {
        content_type: Some("text/plain".as_bytes().to_vec()),
        body: Some(vec![1, 2, 3]),
        ..default()
      },
      AcceptEncoding::default(),
      &ServerConfig::default(),
    )
    .unwrap()
    .unwrap();

    assert_eq!(headers["content-type"], "text/plain");
    assert_eq!(body, vec![1, 2, 3]);
  }

  #[test]
  fn content_security_policy_no_origin() {
    let (headers, _) = Server::content_response(
      Inscription {
        content_type: Some("text/plain".as_bytes().to_vec()),
        body: Some(vec![1, 2, 3]),
        ..default()
      },
      AcceptEncoding::default(),
      &ServerConfig::default(),
    )
    .unwrap()
    .unwrap();

    assert_eq!(
      headers["content-security-policy"],
      HeaderValue::from_static("default-src 'self' 'unsafe-eval' 'unsafe-inline' data: blob:")
    );
  }

  #[test]
  fn content_security_policy_with_origin() {
    let (headers, _) = Server::content_response(
      Inscription {
        content_type: Some("text/plain".as_bytes().to_vec()),
        body: Some(vec![1, 2, 3]),
        ..default()
      },
      AcceptEncoding::default(),
      &ServerConfig {
        csp_origin: Some("https://ordinals.com".into()),
        ..default()
      },
    )
    .unwrap()
    .unwrap();

    assert_eq!(headers["content-security-policy"], HeaderValue::from_static("default-src https://ordinals.com/content/ https://ordinals.com/blockheight https://ordinals.com/blockhash https://ordinals.com/blockhash/ https://ordinals.com/blocktime https://ordinals.com/r/ 'unsafe-eval' 'unsafe-inline' data: blob:"));
  }

  #[test]
  fn preview_content_security_policy() {
    {
      let server = TestServer::builder().chain(Chain::Regtest).build();

      server.mine_blocks(1);

      let txid = server.core.broadcast_tx(TransactionTemplate {
        inputs: &[(1, 0, 0, inscription("text/plain", "hello").to_witness())],
        ..default()
      });

      server.mine_blocks(1);

      let inscription_id = InscriptionId { txid, index: 0 };

      server.assert_response_csp(
        format!("/preview/{}", inscription_id),
        StatusCode::OK,
        "default-src 'self'",
        format!(".*<html lang=en data-inscription={}>.*", inscription_id),
      );
    }

    {
      let server = TestServer::builder()
        .chain(Chain::Regtest)
        .server_option("--csp-origin", "https://ordinals.com")
        .build();

      server.mine_blocks(1);

      let txid = server.core.broadcast_tx(TransactionTemplate {
        inputs: &[(1, 0, 0, inscription("text/plain", "hello").to_witness())],
        ..default()
      });

      server.mine_blocks(1);

      let inscription_id = InscriptionId { txid, index: 0 };

      server.assert_response_csp(
        format!("/preview/{}", inscription_id),
        StatusCode::OK,
        "default-src https://ordinals.com",
        format!(".*<html lang=en data-inscription={}>.*", inscription_id),
      );
    }
  }

  #[test]
  fn code_preview() {
    let server = TestServer::builder().chain(Chain::Regtest).build();
    server.mine_blocks(1);

    let txid = server.core.broadcast_tx(TransactionTemplate {
      inputs: &[(
        1,
        0,
        0,
        inscription("text/javascript", "hello").to_witness(),
      )],
      ..default()
    });
    let inscription_id = InscriptionId { txid, index: 0 };

    server.mine_blocks(1);

    server.assert_response_regex(
      format!("/preview/{inscription_id}"),
      StatusCode::OK,
      format!(r".*<html lang=en data-inscription={inscription_id} data-language=javascript>.*"),
    );
  }

  #[test]
  fn content_response_no_content_type() {
    let (headers, body) = Server::content_response(
      Inscription {
        content_type: None,
        body: Some(Vec::new()),
        ..default()
      },
      AcceptEncoding::default(),
      &ServerConfig::default(),
    )
    .unwrap()
    .unwrap();

    assert_eq!(headers["content-type"], "application/octet-stream");
    assert!(body.is_empty());
  }

  #[test]
  fn content_response_bad_content_type() {
    let (headers, body) = Server::content_response(
      Inscription {
        content_type: Some("\n".as_bytes().to_vec()),
        body: Some(Vec::new()),
        ..Default::default()
      },
      AcceptEncoding::default(),
      &ServerConfig::default(),
    )
    .unwrap()
    .unwrap();

    assert_eq!(headers["content-type"], "application/octet-stream");
    assert!(body.is_empty());
  }

  #[test]
  fn text_preview() {
    let server = TestServer::builder().chain(Chain::Regtest).build();
    server.mine_blocks(1);

    let txid = server.core.broadcast_tx(TransactionTemplate {
      inputs: &[(
        1,
        0,
        0,
        inscription("text/plain;charset=utf-8", "hello").to_witness(),
      )],
      ..default()
    });

    let inscription_id = InscriptionId { txid, index: 0 };

    server.mine_blocks(1);

    server.assert_response_csp(
      format!("/preview/{}", inscription_id),
      StatusCode::OK,
      "default-src 'self'",
      format!(".*<html lang=en data-inscription={}>.*", inscription_id),
    );
  }

  #[test]
  fn audio_preview() {
    let server = TestServer::builder().chain(Chain::Regtest).build();
    server.mine_blocks(1);

    let txid = server.core.broadcast_tx(TransactionTemplate {
      inputs: &[(1, 0, 0, inscription("audio/flac", "hello").to_witness())],
      ..default()
    });
    let inscription_id = InscriptionId { txid, index: 0 };

    server.mine_blocks(1);

    server.assert_response_regex(
      format!("/preview/{inscription_id}"),
      StatusCode::OK,
      format!(r".*<audio .*>\s*<source src=/content/{inscription_id}>.*"),
    );
  }

  #[test]
  fn font_preview() {
    let server = TestServer::builder().chain(Chain::Regtest).build();
    server.mine_blocks(1);

    let txid = server.core.broadcast_tx(TransactionTemplate {
      inputs: &[(1, 0, 0, inscription("font/ttf", "hello").to_witness())],
      ..default()
    });
    let inscription_id = InscriptionId { txid, index: 0 };

    server.mine_blocks(1);

    server.assert_response_regex(
      format!("/preview/{inscription_id}"),
      StatusCode::OK,
      format!(r".*src: url\(/content/{inscription_id}\).*"),
    );
  }

  #[test]
  fn pdf_preview() {
    let server = TestServer::builder().chain(Chain::Regtest).build();
    server.mine_blocks(1);

    let txid = server.core.broadcast_tx(TransactionTemplate {
      inputs: &[(
        1,
        0,
        0,
        inscription("application/pdf", "hello").to_witness(),
      )],
      ..default()
    });
    let inscription_id = InscriptionId { txid, index: 0 };

    server.mine_blocks(1);

    server.assert_response_regex(
      format!("/preview/{inscription_id}"),
      StatusCode::OK,
      format!(r".*<canvas data-inscription={inscription_id}></canvas>.*"),
    );
  }

  #[test]
  fn markdown_preview() {
    let server = TestServer::builder().chain(Chain::Regtest).build();
    server.mine_blocks(1);

    let txid = server.core.broadcast_tx(TransactionTemplate {
      inputs: &[(1, 0, 0, inscription("text/markdown", "hello").to_witness())],
      ..default()
    });
    let inscription_id = InscriptionId { txid, index: 0 };

    server.mine_blocks(1);

    server.assert_response_regex(
      format!("/preview/{inscription_id}"),
      StatusCode::OK,
      format!(r".*<html lang=en data-inscription={inscription_id}>.*"),
    );
  }

  #[test]
  fn image_preview() {
    let server = TestServer::builder().chain(Chain::Regtest).build();
    server.mine_blocks(1);

    let txid = server.core.broadcast_tx(TransactionTemplate {
      inputs: &[(1, 0, 0, inscription("image/png", "hello").to_witness())],
      ..default()
    });
    let inscription_id = InscriptionId { txid, index: 0 };

    server.mine_blocks(1);

    server.assert_response_csp(
      format!("/preview/{inscription_id}"),
      StatusCode::OK,
      "default-src 'self' 'unsafe-inline'",
      format!(r".*background-image: url\(/content/{inscription_id}\);.*"),
    );
  }

  #[test]
  fn iframe_preview() {
    let server = TestServer::builder().chain(Chain::Regtest).build();
    server.mine_blocks(1);

    let txid = server.core.broadcast_tx(TransactionTemplate {
      inputs: &[(
        1,
        0,
        0,
        inscription("text/html;charset=utf-8", "hello").to_witness(),
      )],
      ..default()
    });

    server.mine_blocks(1);

    server.assert_response_csp(
      format!("/preview/{}", InscriptionId { txid, index: 0 }),
      StatusCode::OK,
      "default-src 'self' 'unsafe-eval' 'unsafe-inline' data: blob:",
      "hello",
    );
  }

  #[test]
  fn unknown_preview() {
    let server = TestServer::builder().chain(Chain::Regtest).build();
    server.mine_blocks(1);

    let txid = server.core.broadcast_tx(TransactionTemplate {
      inputs: &[(1, 0, 0, inscription("text/foo", "hello").to_witness())],
      ..default()
    });

    server.mine_blocks(1);

    server.assert_response_csp(
      format!("/preview/{}", InscriptionId { txid, index: 0 }),
      StatusCode::OK,
      "default-src 'self'",
      fs::read_to_string("templates/preview-unknown.html").unwrap(),
    );
  }

  #[test]
  fn video_preview() {
    let server = TestServer::builder().chain(Chain::Regtest).build();
    server.mine_blocks(1);

    let txid = server.core.broadcast_tx(TransactionTemplate {
      inputs: &[(1, 0, 0, inscription("video/webm", "hello").to_witness())],
      ..default()
    });
    let inscription_id = InscriptionId { txid, index: 0 };

    server.mine_blocks(1);

    server.assert_response_regex(
      format!("/preview/{inscription_id}"),
      StatusCode::OK,
      format!(r".*<video .*>\s*<source src=/content/{inscription_id}>.*"),
    );
  }

  #[test]
  fn inscription_page_title() {
    let server = TestServer::builder()
      .chain(Chain::Regtest)
      .index_sats()
      .build();
    server.mine_blocks(1);

    let txid = server.core.broadcast_tx(TransactionTemplate {
      inputs: &[(1, 0, 0, inscription("text/foo", "hello").to_witness())],
      ..default()
    });

    server.mine_blocks(1);

    server.assert_response_regex(
      format!("/inscription/{}", InscriptionId { txid, index: 0 }),
      StatusCode::OK,
      ".*<title>Inscription 0</title>.*",
    );
  }

  #[test]
  fn inscription_page_has_sat_when_sats_are_tracked() {
    let server = TestServer::builder()
      .chain(Chain::Regtest)
      .index_sats()
      .build();
    server.mine_blocks(1);

    let txid = server.core.broadcast_tx(TransactionTemplate {
      inputs: &[(1, 0, 0, inscription("text/foo", "hello").to_witness())],
      ..default()
    });

    server.mine_blocks(1);

    server.assert_response_regex(
      format!("/inscription/{}", InscriptionId { txid, index: 0 }),
      StatusCode::OK,
      r".*<dt>sat</dt>\s*<dd><a href=/sat/5000000000>5000000000</a></dd>\s*<dt>preview</dt>.*",
    );
  }

  #[test]
  fn inscriptions_can_be_looked_up_by_sat_name() {
    let server = TestServer::builder()
      .chain(Chain::Regtest)
      .index_sats()
      .build();
    server.mine_blocks(1);

    server.core.broadcast_tx(TransactionTemplate {
      inputs: &[(1, 0, 0, inscription("text/foo", "hello").to_witness())],
      ..default()
    });

    server.mine_blocks(1);

    server.assert_response_regex(
      format!("/inscription/{}", Sat(5000000000).name()),
      StatusCode::OK,
      ".*<title>Inscription 0</title.*",
    );
  }

  #[test]
  fn inscriptions_can_be_looked_up_by_sat_name_with_letter_i() {
    let server = TestServer::builder()
      .chain(Chain::Regtest)
      .index_sats()
      .build();
    server.assert_response_regex("/inscription/i", StatusCode::NOT_FOUND, ".*");
  }

  #[test]
  fn inscription_page_does_not_have_sat_when_sats_are_not_tracked() {
    let server = TestServer::builder().chain(Chain::Regtest).build();
    server.mine_blocks(1);

    let txid = server.core.broadcast_tx(TransactionTemplate {
      inputs: &[(1, 0, 0, inscription("text/foo", "hello").to_witness())],
      ..default()
    });

    server.mine_blocks(1);

    server.assert_response_regex(
      format!("/inscription/{}", InscriptionId { txid, index: 0 }),
      StatusCode::OK,
      r".*<dt>value</dt>\s*<dd>5000000000</dd>\s*<dt>preview</dt>.*",
    );
  }

  #[test]
  fn strict_transport_security_header_is_set() {
    assert_eq!(
      TestServer::new()
        .get("/status")
        .headers()
        .get(header::STRICT_TRANSPORT_SECURITY)
        .unwrap(),
      "max-age=31536000; includeSubDomains; preload",
    );
  }

  #[test]
  fn feed() {
    let server = TestServer::builder()
      .chain(Chain::Regtest)
      .index_sats()
      .build();
    server.mine_blocks(1);

    server.core.broadcast_tx(TransactionTemplate {
      inputs: &[(1, 0, 0, inscription("text/foo", "hello").to_witness())],
      ..default()
    });

    server.mine_blocks(1);

    server.assert_response_regex(
      "/feed.xml",
      StatusCode::OK,
      ".*<title>Inscription 0</title>.*",
    );
  }

  #[test]
  fn inscription_with_unknown_type_and_no_body_has_unknown_preview() {
    let server = TestServer::builder()
      .chain(Chain::Regtest)
      .index_sats()
      .build();
    server.mine_blocks(1);

    let txid = server.core.broadcast_tx(TransactionTemplate {
      inputs: &[(
        1,
        0,
        0,
        Inscription {
          content_type: Some("foo/bar".as_bytes().to_vec()),
          body: None,
          ..default()
        }
        .to_witness(),
      )],
      ..default()
    });

    let inscription_id = InscriptionId { txid, index: 0 };

    server.mine_blocks(1);

    server.assert_response(
      format!("/preview/{inscription_id}"),
      StatusCode::OK,
      &fs::read_to_string("templates/preview-unknown.html").unwrap(),
    );
  }

  #[test]
  fn inscription_with_known_type_and_no_body_has_unknown_preview() {
    let server = TestServer::builder()
      .chain(Chain::Regtest)
      .index_sats()
      .build();
    server.mine_blocks(1);

    let txid = server.core.broadcast_tx(TransactionTemplate {
      inputs: &[(
        1,
        0,
        0,
        Inscription {
          content_type: Some("image/png".as_bytes().to_vec()),
          body: None,
          ..default()
        }
        .to_witness(),
      )],
      ..default()
    });

    let inscription_id = InscriptionId { txid, index: 0 };

    server.mine_blocks(1);

    server.assert_response(
      format!("/preview/{inscription_id}"),
      StatusCode::OK,
      &fs::read_to_string("templates/preview-unknown.html").unwrap(),
    );
  }

  #[test]
  fn content_responses_have_cache_control_headers() {
    let server = TestServer::builder().chain(Chain::Regtest).build();
    server.mine_blocks(1);

    let txid = server.core.broadcast_tx(TransactionTemplate {
      inputs: &[(1, 0, 0, inscription("text/foo", "hello").to_witness())],
      ..default()
    });

    server.mine_blocks(1);

    let response = server.get(format!("/content/{}", InscriptionId { txid, index: 0 }));

    assert_eq!(response.status(), StatusCode::OK);
    assert_eq!(
      response.headers().get(header::CACHE_CONTROL).unwrap(),
      "public, max-age=1209600, immutable"
    );
  }

  #[test]
  fn error_content_responses_have_max_age_zero_cache_control_headers() {
    let server = TestServer::builder().chain(Chain::Regtest).build();
    let response =
      server.get("/content/6ac5cacb768794f4fd7a78bf00f2074891fce68bd65c4ff36e77177237aacacai0");

    assert_eq!(response.status(), 404);
    assert_eq!(
      response.headers().get(header::CACHE_CONTROL).unwrap(),
      "no-store"
    );
  }

  #[test]
  fn inscriptions_page_with_no_prev_or_next() {
    TestServer::builder()
      .chain(Chain::Regtest)
      .index_sats()
      .build()
      .assert_response_regex("/inscriptions", StatusCode::OK, ".*prev\nnext.*");
  }

  #[test]
  fn inscriptions_page_with_no_next() {
    let server = TestServer::builder()
      .chain(Chain::Regtest)
      .index_sats()
      .build();

    for i in 0..101 {
      server.mine_blocks(1);
      server.core.broadcast_tx(TransactionTemplate {
        inputs: &[(i + 1, 0, 0, inscription("text/foo", "hello").to_witness())],
        ..default()
      });
    }

    server.mine_blocks(1);

    server.assert_response_regex(
      "/inscriptions/1",
      StatusCode::OK,
      ".*<a class=prev href=/inscriptions/0>prev</a>\nnext.*",
    );
  }

  #[test]
  fn inscriptions_page_with_no_prev() {
    let server = TestServer::builder()
      .chain(Chain::Regtest)
      .index_sats()
      .build();

    for i in 0..101 {
      server.mine_blocks(1);
      server.core.broadcast_tx(TransactionTemplate {
        inputs: &[(i + 1, 0, 0, inscription("text/foo", "hello").to_witness())],
        ..default()
      });
    }

    server.mine_blocks(1);

    server.assert_response_regex(
      "/inscriptions/0",
      StatusCode::OK,
      ".*prev\n<a class=next href=/inscriptions/1>next</a>.*",
    );
  }

  #[test]
  fn collections_page_prev_and_next() {
    let server = TestServer::builder()
      .chain(Chain::Regtest)
      .index_sats()
      .build();

    let mut parent_ids = Vec::new();

    for i in 0..101 {
      server.mine_blocks(1);

      parent_ids.push(InscriptionId {
        txid: server.core.broadcast_tx(TransactionTemplate {
          inputs: &[(i + 1, 0, 0, inscription("text/plain", "hello").to_witness())],
          ..default()
        }),
        index: 0,
      });
    }

    for (i, parent_id) in parent_ids.iter().enumerate().take(101) {
      server.mine_blocks(1);

      server.core.broadcast_tx(TransactionTemplate {
        inputs: &[
          (i + 2, 1, 0, Default::default()),
          (
            i + 102,
            0,
            0,
            Inscription {
              content_type: Some("text/plain".into()),
              body: Some("hello".into()),
              parents: vec![parent_id.value()],
              ..default()
            }
            .to_witness(),
          ),
        ],
        outputs: 2,
        output_values: &[50 * COIN_VALUE, 50 * COIN_VALUE],
        ..default()
      });
    }

    server.mine_blocks(1);

    server.assert_response_regex(
      "/collections",
      StatusCode::OK,
      r".*
<h1>Collections</h1>
<div class=thumbnails>
  <a href=/inscription/.*><iframe .* src=/preview/.*></iframe></a>
  (<a href=/inscription/[[:xdigit:]]{64}i0>.*</a>\s*){99}
</div>
<div class=center>
prev
<a class=next href=/collections/1>next</a>
</div>.*"
        .to_string()
        .unindent(),
    );

    server.assert_response_regex(
      "/collections/1",
      StatusCode::OK,
      ".*
<h1>Collections</h1>
<div class=thumbnails>
  <a href=/inscription/.*><iframe .* src=/preview/.*></iframe></a>
</div>
<div class=center>
<a class=prev href=/collections/0>prev</a>
next
</div>.*"
        .unindent(),
    );
  }

  #[test]
  fn responses_are_gzipped() {
    let server = TestServer::new();

    let mut headers = HeaderMap::new();

    headers.insert(header::ACCEPT_ENCODING, "gzip".parse().unwrap());

    let response = reqwest::blocking::Client::builder()
      .default_headers(headers)
      .build()
      .unwrap()
      .get(server.join_url("/"))
      .send()
      .unwrap();

    assert_eq!(
      response.headers().get(header::CONTENT_ENCODING).unwrap(),
      "gzip"
    );
  }

  #[test]
  fn responses_are_brotlied() {
    let server = TestServer::new();

    let mut headers = HeaderMap::new();

    headers.insert(header::ACCEPT_ENCODING, "br".parse().unwrap());

    let response = reqwest::blocking::Client::builder()
      .default_headers(headers)
      .brotli(false)
      .build()
      .unwrap()
      .get(server.join_url("/"))
      .send()
      .unwrap();

    assert_eq!(
      response.headers().get(header::CONTENT_ENCODING).unwrap(),
      "br"
    );
  }

  #[test]
  fn inscription_links_to_parent() {
    let server = TestServer::builder().chain(Chain::Regtest).build();
    server.mine_blocks(1);

    let parent_txid = server.core.broadcast_tx(TransactionTemplate {
      inputs: &[(1, 0, 0, inscription("text/plain", "hello").to_witness())],
      ..default()
    });

    server.mine_blocks(1);

    let parent_inscription_id = InscriptionId {
      txid: parent_txid,
      index: 0,
    };

    let txid = server.core.broadcast_tx(TransactionTemplate {
      inputs: &[
        (
          2,
          0,
          0,
          Inscription {
            content_type: Some("text/plain".into()),
            body: Some("hello".into()),
            parents: vec![parent_inscription_id.value()],
            ..default()
          }
          .to_witness(),
        ),
        (2, 1, 0, Default::default()),
      ],
      ..default()
    });

    server.mine_blocks(1);

    let inscription_id = InscriptionId { txid, index: 0 };

    server.assert_response_regex(
      format!("/inscription/{inscription_id}"),
      StatusCode::OK,
      format!(".*<title>Inscription 1</title>.*<dt>parents</dt>.*<div class=thumbnails>.**<a href=/inscription/{parent_inscription_id}><iframe .* src=/preview/{parent_inscription_id}></iframe></a>.*"),
    );
    server.assert_response_regex(
      format!("/inscription/{parent_inscription_id}"),
      StatusCode::OK,
      format!(".*<title>Inscription 0</title>.*<dt>children</dt>.*<a href=/inscription/{inscription_id}>.*</a>.*"),
    );

    assert_eq!(
      server
        .get_json::<api::Inscription>(format!("/inscription/{inscription_id}"))
        .parents,
      vec![parent_inscription_id],
    );

    assert_eq!(
      server
        .get_json::<api::Inscription>(format!("/inscription/{parent_inscription_id}"))
        .children,
      [inscription_id],
    );
  }

  #[test]
  fn inscription_with_and_without_children_page() {
    let server = TestServer::builder().chain(Chain::Regtest).build();
    server.mine_blocks(1);

    let parent_txid = server.core.broadcast_tx(TransactionTemplate {
      inputs: &[(1, 0, 0, inscription("text/plain", "hello").to_witness())],
      ..default()
    });

    server.mine_blocks(1);

    let parent_inscription_id = InscriptionId {
      txid: parent_txid,
      index: 0,
    };

    server.assert_response_regex(
      format!("/children/{parent_inscription_id}"),
      StatusCode::OK,
      ".*<h3>No children</h3>.*",
    );

    let txid = server.core.broadcast_tx(TransactionTemplate {
      inputs: &[
        (
          2,
          0,
          0,
          Inscription {
            content_type: Some("text/plain".into()),
            body: Some("hello".into()),
            parents: vec![parent_inscription_id.value()],
            ..default()
          }
          .to_witness(),
        ),
        (2, 1, 0, Default::default()),
      ],
      ..default()
    });

    server.mine_blocks(1);

    let inscription_id = InscriptionId { txid, index: 0 };

    server.assert_response_regex(
      format!("/children/{parent_inscription_id}"),
      StatusCode::OK,
      format!(".*<title>Inscription 0 Children</title>.*<h1><a href=/inscription/{parent_inscription_id}>Inscription 0</a> Children</h1>.*<div class=thumbnails>.*<a href=/inscription/{inscription_id}><iframe .* src=/preview/{inscription_id}></iframe></a>.*"),
    );
  }

  #[test]
  fn inscriptions_page_shows_max_four_children() {
    let server = TestServer::builder().chain(Chain::Regtest).build();
    server.mine_blocks(1);

    let parent_txid = server.core.broadcast_tx(TransactionTemplate {
      inputs: &[(1, 0, 0, inscription("text/plain", "hello").to_witness())],
      ..default()
    });

    server.mine_blocks(6);

    let parent_inscription_id = InscriptionId {
      txid: parent_txid,
      index: 0,
    };

    let _txid = server.core.broadcast_tx(TransactionTemplate {
      inputs: &[
        (
          2,
          0,
          0,
          Inscription {
            content_type: Some("text/plain".into()),
            body: Some("hello".into()),
            parents: vec![parent_inscription_id.value()],
            ..default()
          }
          .to_witness(),
        ),
        (
          3,
          0,
          0,
          Inscription {
            content_type: Some("text/plain".into()),
            body: Some("hello".into()),
            parents: vec![parent_inscription_id.value()],
            ..default()
          }
          .to_witness(),
        ),
        (
          4,
          0,
          0,
          Inscription {
            content_type: Some("text/plain".into()),
            body: Some("hello".into()),
            parents: vec![parent_inscription_id.value()],
            ..default()
          }
          .to_witness(),
        ),
        (
          5,
          0,
          0,
          Inscription {
            content_type: Some("text/plain".into()),
            body: Some("hello".into()),
            parents: vec![parent_inscription_id.value()],
            ..default()
          }
          .to_witness(),
        ),
        (
          6,
          0,
          0,
          Inscription {
            content_type: Some("text/plain".into()),
            body: Some("hello".into()),
            parents: vec![parent_inscription_id.value()],
            ..default()
          }
          .to_witness(),
        ),
        (2, 1, 0, Default::default()),
      ],
      ..default()
    });

    server.mine_blocks(1);

    server.assert_response_regex(
      format!("/inscription/{parent_inscription_id}"),
      StatusCode::OK,
      format!(
        ".*<title>Inscription 0</title>.*
.*<a href=/inscription/.*><iframe .* src=/preview/.*></iframe></a>.*
.*<a href=/inscription/.*><iframe .* src=/preview/.*></iframe></a>.*
.*<a href=/inscription/.*><iframe .* src=/preview/.*></iframe></a>.*
.*<a href=/inscription/.*><iframe .* src=/preview/.*></iframe></a>.*
    <div class=center>
      <a href=/children/{parent_inscription_id}>all</a>
    </div>.*"
      ),
    );
  }

  #[test]
  fn inscription_with_parent_page() {
    let server = TestServer::builder().chain(Chain::Regtest).build();
    server.mine_blocks(2);

    let parent_a_txid = server.core.broadcast_tx(TransactionTemplate {
      inputs: &[(1, 0, 0, inscription("text/plain", "hello").to_witness())],
      ..default()
    });

    let parent_b_txid = server.core.broadcast_tx(TransactionTemplate {
      inputs: &[(2, 0, 0, inscription("text/plain", "hello").to_witness())],
      ..default()
    });

    server.mine_blocks(1);

    let parent_a_inscription_id = InscriptionId {
      txid: parent_a_txid,
      index: 0,
    };

    let parent_b_inscription_id = InscriptionId {
      txid: parent_b_txid,
      index: 0,
    };

    let txid = server.core.broadcast_tx(TransactionTemplate {
      inputs: &[
        (
          3,
          0,
          0,
          Inscription {
            content_type: Some("text/plain".into()),
            body: Some("hello".into()),
            parents: vec![
              parent_a_inscription_id.value(),
              parent_b_inscription_id.value(),
            ],
            ..default()
          }
          .to_witness(),
        ),
        (3, 1, 0, Default::default()),
        (3, 2, 0, Default::default()),
      ],
      ..default()
    });

    server.mine_blocks(1);

    let inscription_id = InscriptionId { txid, index: 0 };

    server.assert_response_regex(
      format!("/parents/{inscription_id}"),
      StatusCode::OK,
      format!(".*<title>Inscription -1 Parents</title>.*<h1><a href=/inscription/{inscription_id}>Inscription -1</a> Parents</h1>.*<div class=thumbnails>.*<a href=/inscription/{parent_a_inscription_id}><iframe .* src=/preview/{parent_b_inscription_id}></iframe></a>.*"),
    );
  }

  #[test]
  fn inscription_parent_page_pagination() {
    let server = TestServer::builder().chain(Chain::Regtest).build();

    server.mine_blocks(1);

    let mut parent_ids = Vec::new();
    let mut inputs = Vec::new();
    for i in 0..101 {
      parent_ids.push(
        InscriptionId {
          txid: server.core.broadcast_tx(TransactionTemplate {
            inputs: &[(i + 1, 0, 0, inscription("text/plain", "hello").to_witness())],
            ..default()
          }),
          index: 0,
        }
        .value(),
      );

      inputs.push((i + 2, 1, 0, Witness::default()));

      server.mine_blocks(1);
    }

    inputs.insert(
      0,
      (
        102,
        0,
        0,
        Inscription {
          content_type: Some("text/plain".into()),
          body: Some("hello".into()),
          parents: parent_ids,
          ..default()
        }
        .to_witness(),
      ),
    );

    let txid = server.core.broadcast_tx(TransactionTemplate {
      inputs: &inputs,
      ..default()
    });

    server.mine_blocks(1);

    let inscription_id = InscriptionId { txid, index: 0 };

    server.assert_response_regex(
      format!("/parents/{inscription_id}"),
      StatusCode::OK,
      format!(".*<title>Inscription -1 Parents</title>.*<h1><a href=/inscription/{inscription_id}>Inscription -1</a> Parents</h1>.*<div class=thumbnails>(.*<a href=/inscription/.*><iframe .* src=/preview/.*></iframe></a>.*){{100}}.*"),
    );

    server.assert_response_regex(
      format!("/parents/{inscription_id}/1"),
      StatusCode::OK,
      format!(".*<title>Inscription -1 Parents</title>.*<h1><a href=/inscription/{inscription_id}>Inscription -1</a> Parents</h1>.*<div class=thumbnails>(.*<a href=/inscription/.*><iframe .* src=/preview/.*></iframe></a>.*){{1}}.*"),
    );

    server.assert_response_regex(
      format!("/inscription/{inscription_id}"),
      StatusCode::OK,
      ".*<title>Inscription -1</title>.*<h1>Inscription -1</h1>.*<div class=thumbnails>(.*<a href=/inscription/.*><iframe .* src=/preview/.*></iframe></a>.*){4}.*",
    );
  }

  #[test]
  fn inscription_number_endpoint() {
    let server = TestServer::builder().chain(Chain::Regtest).build();
    server.mine_blocks(2);

    let txid = server.core.broadcast_tx(TransactionTemplate {
      inputs: &[
        (1, 0, 0, inscription("text/plain", "hello").to_witness()),
        (2, 0, 0, inscription("text/plain", "cursed").to_witness()),
      ],
      outputs: 2,
      ..default()
    });

    let inscription_id = InscriptionId { txid, index: 0 };
    let cursed_inscription_id = InscriptionId { txid, index: 1 };

    server.mine_blocks(1);

    server.assert_response_regex(
      format!("/inscription/{inscription_id}"),
      StatusCode::OK,
      format!(
        ".*<h1>Inscription 0</h1>.*
<dl>
  <dt>id</dt>
  <dd class=monospace>{inscription_id}</dd>.*"
      ),
    );
    server.assert_response_regex(
      "/inscription/0",
      StatusCode::OK,
      format!(
        ".*<h1>Inscription 0</h1>.*
<dl>
  <dt>id</dt>
  <dd class=monospace>{inscription_id}</dd>.*"
      ),
    );

    server.assert_response_regex(
      "/inscription/-1",
      StatusCode::OK,
      format!(
        ".*<h1>Inscription -1</h1>.*
<dl>
  <dt>id</dt>
  <dd class=monospace>{cursed_inscription_id}</dd>.*"
      ),
    )
  }

  #[test]
  fn charm_cursed() {
    let server = TestServer::builder().chain(Chain::Regtest).build();

    server.mine_blocks(2);

    let txid = server.core.broadcast_tx(TransactionTemplate {
      inputs: &[
        (1, 0, 0, Witness::default()),
        (2, 0, 0, inscription("text/plain", "cursed").to_witness()),
      ],
      outputs: 2,
      ..default()
    });

    let id = InscriptionId { txid, index: 0 };

    server.mine_blocks(1);

    server.assert_response_regex(
      format!("/inscription/{id}"),
      StatusCode::OK,
      format!(
        ".*<h1>Inscription -1</h1>.*
<dl>
  <dt>id</dt>
  <dd class=monospace>{id}</dd>
  <dt>charms</dt>
  <dd>
    <span title=cursed>👹</span>
  </dd>
  .*
</dl>
.*
"
      ),
    );
  }

  #[test]
  fn charm_vindicated() {
    let server = TestServer::builder().chain(Chain::Regtest).build();

    server.mine_blocks(110);

    let txid = server.core.broadcast_tx(TransactionTemplate {
      inputs: &[
        (1, 0, 0, Witness::default()),
        (2, 0, 0, inscription("text/plain", "cursed").to_witness()),
      ],
      outputs: 2,
      ..default()
    });

    let id = InscriptionId { txid, index: 0 };

    server.mine_blocks(1);

    server.assert_response_regex(
      format!("/inscription/{id}"),
      StatusCode::OK,
      format!(
        ".*<h1>Inscription 0</h1>.*
<dl>
  <dt>id</dt>
  <dd class=monospace>{id}</dd>
  .*
  <dt>value</dt>
  .*
</dl>
.*
"
      ),
    );
  }

  #[test]
  fn charm_coin() {
    let server = TestServer::builder()
      .chain(Chain::Regtest)
      .index_sats()
      .build();

    server.mine_blocks(2);

    let txid = server.core.broadcast_tx(TransactionTemplate {
      inputs: &[(1, 0, 0, inscription("text/plain", "foo").to_witness())],
      ..default()
    });

    let id = InscriptionId { txid, index: 0 };

    server.mine_blocks(1);

    server.assert_response_regex(
      format!("/inscription/{id}"),
      StatusCode::OK,
      format!(
        ".*<h1>Inscription 0</h1>.*
<dl>
  <dt>id</dt>
  <dd class=monospace>{id}</dd>
  <dt>charms</dt>
  <dd>.*<span title=coin>🪙</span>.*</dd>
  .*
</dl>
.*
"
      ),
    );
  }

  #[test]
  fn charm_uncommon() {
    let server = TestServer::builder()
      .chain(Chain::Regtest)
      .index_sats()
      .build();

    server.mine_blocks(2);

    let txid = server.core.broadcast_tx(TransactionTemplate {
      inputs: &[(1, 0, 0, inscription("text/plain", "foo").to_witness())],
      ..default()
    });

    let id = InscriptionId { txid, index: 0 };

    server.mine_blocks(1);

    server.assert_response_regex(
      format!("/inscription/{id}"),
      StatusCode::OK,
      format!(
        ".*<h1>Inscription 0</h1>.*
<dl>
  <dt>id</dt>
  <dd class=monospace>{id}</dd>
  <dt>charms</dt>
  <dd>.*<span title=uncommon>🌱</span>.*</dd>
  .*
</dl>
.*
"
      ),
    );
  }

  #[test]
  fn charm_nineball() {
    let server = TestServer::builder()
      .chain(Chain::Regtest)
      .index_sats()
      .build();

    server.mine_blocks(9);

    let txid = server.core.broadcast_tx(TransactionTemplate {
      inputs: &[(9, 0, 0, inscription("text/plain", "foo").to_witness())],
      ..default()
    });

    let id = InscriptionId { txid, index: 0 };

    server.mine_blocks(1);

    server.assert_response_regex(
      format!("/inscription/{id}"),
      StatusCode::OK,
      format!(
        ".*<h1>Inscription 0</h1>.*
<dl>
  <dt>id</dt>
  <dd class=monospace>{id}</dd>
  <dt>charms</dt>
  <dd>.*<span title=nineball>9️⃣</span>.*</dd>
  .*
</dl>
.*
"
      ),
    );
  }

  #[test]
  fn charm_reinscription() {
    let server = TestServer::builder().chain(Chain::Regtest).build();

    server.mine_blocks(1);

    server.core.broadcast_tx(TransactionTemplate {
      inputs: &[(1, 0, 0, inscription("text/plain", "foo").to_witness())],
      ..default()
    });

    server.mine_blocks(1);

    let txid = server.core.broadcast_tx(TransactionTemplate {
      inputs: &[(2, 1, 0, inscription("text/plain", "bar").to_witness())],
      ..default()
    });

    server.mine_blocks(1);

    let id = InscriptionId { txid, index: 0 };

    server.assert_response_regex(
      format!("/inscription/{id}"),
      StatusCode::OK,
      format!(
        ".*<h1>Inscription -1</h1>.*
<dl>
  <dt>id</dt>
  <dd class=monospace>{id}</dd>
  <dt>charms</dt>
  <dd>
    <span title=reinscription>♻️</span>
    <span title=cursed>👹</span>
  </dd>
  .*
</dl>
.*
"
      ),
    );
  }

  #[test]
  fn charm_reinscription_in_same_tx_input() {
    let server = TestServer::builder().chain(Chain::Regtest).build();

    server.mine_blocks(1);

    let script = script::Builder::new()
      .push_opcode(opcodes::OP_FALSE)
      .push_opcode(opcodes::all::OP_IF)
      .push_slice(b"ord")
      .push_slice([1])
      .push_slice(b"text/plain;charset=utf-8")
      .push_slice([])
      .push_slice(b"foo")
      .push_opcode(opcodes::all::OP_ENDIF)
      .push_opcode(opcodes::OP_FALSE)
      .push_opcode(opcodes::all::OP_IF)
      .push_slice(b"ord")
      .push_slice([1])
      .push_slice(b"text/plain;charset=utf-8")
      .push_slice([])
      .push_slice(b"bar")
      .push_opcode(opcodes::all::OP_ENDIF)
      .push_opcode(opcodes::OP_FALSE)
      .push_opcode(opcodes::all::OP_IF)
      .push_slice(b"ord")
      .push_slice([1])
      .push_slice(b"text/plain;charset=utf-8")
      .push_slice([])
      .push_slice(b"qix")
      .push_opcode(opcodes::all::OP_ENDIF)
      .into_script();

    let witness = Witness::from_slice(&[script.into_bytes(), Vec::new()]);

    let txid = server.core.broadcast_tx(TransactionTemplate {
      inputs: &[(1, 0, 0, witness)],
      ..default()
    });

    server.mine_blocks(1);

    let id = InscriptionId { txid, index: 0 };
    server.assert_response_regex(
      format!("/inscription/{id}"),
      StatusCode::OK,
      format!(
        ".*<h1>Inscription 0</h1>.*
<dl>
  <dt>id</dt>
  <dd class=monospace>{id}</dd>
  .*
  <dt>value</dt>
  .*
</dl>
.*
"
      ),
    );

    let id = InscriptionId { txid, index: 1 };
    server.assert_response_regex(
      format!("/inscription/{id}"),
      StatusCode::OK,
      ".*
    <span title=reinscription>♻️</span>
    <span title=cursed>👹</span>.*",
    );

    let id = InscriptionId { txid, index: 2 };
    server.assert_response_regex(
      format!("/inscription/{id}"),
      StatusCode::OK,
      ".*
    <span title=reinscription>♻️</span>
    <span title=cursed>👹</span>.*",
    );
  }

  #[test]
  fn charm_reinscription_in_same_tx_with_pointer() {
    let server = TestServer::builder().chain(Chain::Regtest).build();

    server.mine_blocks(3);

    let cursed_inscription = inscription("text/plain", "bar");
    let reinscription: Inscription = InscriptionTemplate {
      pointer: Some(0),
      ..default()
    }
    .into();

    let txid = server.core.broadcast_tx(TransactionTemplate {
      inputs: &[
        (1, 0, 0, inscription("text/plain", "foo").to_witness()),
        (2, 0, 0, cursed_inscription.to_witness()),
        (3, 0, 0, reinscription.to_witness()),
      ],
      ..default()
    });

    server.mine_blocks(1);

    let id = InscriptionId { txid, index: 0 };
    server.assert_response_regex(
      format!("/inscription/{id}"),
      StatusCode::OK,
      format!(
        ".*<h1>Inscription 0</h1>.*
<dl>
  <dt>id</dt>
  <dd class=monospace>{id}</dd>
  .*
  <dt>value</dt>
  .*
</dl>
.*
"
      ),
    );

    let id = InscriptionId { txid, index: 1 };
    server.assert_response_regex(
      format!("/inscription/{id}"),
      StatusCode::OK,
      ".*
    <span title=cursed>👹</span>.*",
    );

    let id = InscriptionId { txid, index: 2 };
    server.assert_response_regex(
      format!("/inscription/{id}"),
      StatusCode::OK,
      ".*
    <span title=reinscription>♻️</span>
    <span title=cursed>👹</span>.*",
    );
  }

  #[test]
  fn charm_unbound() {
    let server = TestServer::builder().chain(Chain::Regtest).build();

    server.mine_blocks(1);

    let txid = server.core.broadcast_tx(TransactionTemplate {
      inputs: &[(1, 0, 0, envelope(&[b"ord", &[128], &[0]]))],
      ..default()
    });

    server.mine_blocks(1);

    let id = InscriptionId { txid, index: 0 };

    server.assert_response_regex(
      format!("/inscription/{id}"),
      StatusCode::OK,
      format!(
        ".*<h1>Inscription -1</h1>.*
<dl>
  <dt>id</dt>
  <dd class=monospace>{id}</dd>
  <dt>charms</dt>
  <dd>
    <span title=cursed>👹</span>
    <span title=unbound>🔓</span>
  </dd>
  .*
</dl>
.*
"
      ),
    );
  }

  #[test]
  fn charm_lost() {
    let server = TestServer::builder().chain(Chain::Regtest).build();

    server.mine_blocks(1);

    let txid = server.core.broadcast_tx(TransactionTemplate {
      inputs: &[(1, 0, 0, inscription("text/plain", "foo").to_witness())],
      ..default()
    });

    let id = InscriptionId { txid, index: 0 };

    server.mine_blocks(1);

    server.assert_response_regex(
      format!("/inscription/{id}"),
      StatusCode::OK,
      format!(
        ".*<h1>Inscription 0</h1>.*
<dl>
  <dt>id</dt>
  <dd class=monospace>{id}</dd>
  .*
  <dt>value</dt>
  <dd>5000000000</dd>
  .*
</dl>
.*
"
      ),
    );

    server.core.broadcast_tx(TransactionTemplate {
      inputs: &[(2, 1, 0, Default::default())],
      fee: 50 * COIN_VALUE,
      ..default()
    });

    server.mine_blocks_with_subsidy(1, 0);

    server.assert_response_regex(
      format!("/inscription/{id}"),
      StatusCode::OK,
      format!(
        ".*<h1>Inscription 0</h1>.*
<dl>
  <dt>id</dt>
  <dd class=monospace>{id}</dd>
  <dt>charms</dt>
  <dd>
    <span title=lost>🤔</span>
  </dd>
  .*
</dl>
.*
"
      ),
    );
  }

  #[test]
  fn sat_recursive_endpoints() {
    let server = TestServer::builder()
      .chain(Chain::Regtest)
      .index_sats()
      .build();

    assert_eq!(
      server.get_json::<api::SatInscriptions>("/r/sat/5000000000"),
      api::SatInscriptions {
        ids: Vec::new(),
        page: 0,
        more: false
      }
    );

    assert_eq!(
      server.get_json::<api::SatInscription>("/r/sat/5000000000/at/0"),
      api::SatInscription { id: None }
    );

    server.mine_blocks(1);

    let txid = server.core.broadcast_tx(TransactionTemplate {
      inputs: &[(1, 0, 0, inscription("text/plain", "foo").to_witness())],
      ..default()
    });

    server.mine_blocks(1);

    let mut ids = Vec::new();
    ids.push(InscriptionId { txid, index: 0 });

    for i in 1..111 {
      let txid = server.core.broadcast_tx(TransactionTemplate {
        inputs: &[(i + 1, 1, 0, inscription("text/plain", "foo").to_witness())],
        ..default()
      });

      server.mine_blocks(1);

      ids.push(InscriptionId { txid, index: 0 });
    }

    let paginated_response = server.get_json::<api::SatInscriptions>("/r/sat/5000000000");

    let equivalent_paginated_response =
      server.get_json::<api::SatInscriptions>("/r/sat/5000000000/0");

    assert_eq!(paginated_response.ids.len(), 100);
    assert!(paginated_response.more);
    assert_eq!(paginated_response.page, 0);

    assert_eq!(
      paginated_response.ids.len(),
      equivalent_paginated_response.ids.len()
    );
    assert_eq!(paginated_response.more, equivalent_paginated_response.more);
    assert_eq!(paginated_response.page, equivalent_paginated_response.page);

    let paginated_response = server.get_json::<api::SatInscriptions>("/r/sat/5000000000/1");

    assert_eq!(paginated_response.ids.len(), 11);
    assert!(!paginated_response.more);
    assert_eq!(paginated_response.page, 1);

    assert_eq!(
      server
        .get_json::<api::SatInscription>("/r/sat/5000000000/at/0")
        .id,
      Some(ids[0])
    );

    assert_eq!(
      server
        .get_json::<api::SatInscription>("/r/sat/5000000000/at/-111")
        .id,
      Some(ids[0])
    );

    assert_eq!(
      server
        .get_json::<api::SatInscription>("/r/sat/5000000000/at/110")
        .id,
      Some(ids[110])
    );

    assert_eq!(
      server
        .get_json::<api::SatInscription>("/r/sat/5000000000/at/-1")
        .id,
      Some(ids[110])
    );

    assert!(server
      .get_json::<api::SatInscription>("/r/sat/5000000000/at/111")
      .id
      .is_none());
  }

  #[test]
  fn children_recursive_endpoint() {
    let server = TestServer::builder().chain(Chain::Regtest).build();
    server.mine_blocks(1);

    let parent_txid = server.core.broadcast_tx(TransactionTemplate {
      inputs: &[(1, 0, 0, inscription("text/plain", "hello").to_witness())],
      ..default()
    });

    let parent_inscription_id = InscriptionId {
      txid: parent_txid,
      index: 0,
    };

    server.assert_response(
      format!("/r/children/{parent_inscription_id}"),
      StatusCode::NOT_FOUND,
      &format!("inscription {parent_inscription_id} not found"),
    );

    server.mine_blocks(1);

    let children_json =
      server.get_json::<api::Children>(format!("/r/children/{parent_inscription_id}"));
    assert_eq!(children_json.ids.len(), 0);

    let mut builder = script::Builder::new();
    for _ in 0..111 {
      builder = Inscription {
        content_type: Some("text/plain".into()),
        body: Some("hello".into()),
        parents: vec![parent_inscription_id.value()],
        unrecognized_even_field: false,
        ..default()
      }
      .append_reveal_script_to_builder(builder);
    }

    let witness = Witness::from_slice(&[builder.into_bytes(), Vec::new()]);

    let txid = server.core.broadcast_tx(TransactionTemplate {
      inputs: &[(2, 0, 0, witness), (2, 1, 0, Default::default())],
      ..default()
    });

    server.mine_blocks(1);

    let first_child_inscription_id = InscriptionId { txid, index: 0 };
    let hundredth_child_inscription_id = InscriptionId { txid, index: 99 };
    let hundred_first_child_inscription_id = InscriptionId { txid, index: 100 };
    let hundred_eleventh_child_inscription_id = InscriptionId { txid, index: 110 };

    let children_json =
      server.get_json::<api::Children>(format!("/r/children/{parent_inscription_id}"));

    assert_eq!(children_json.ids.len(), 100);
    assert_eq!(children_json.ids[0], first_child_inscription_id);
    assert_eq!(children_json.ids[99], hundredth_child_inscription_id);
    assert!(children_json.more);
    assert_eq!(children_json.page, 0);

    let children_json =
      server.get_json::<api::Children>(format!("/r/children/{parent_inscription_id}/1"));

    assert_eq!(children_json.ids.len(), 11);
    assert_eq!(children_json.ids[0], hundred_first_child_inscription_id);
    assert_eq!(children_json.ids[10], hundred_eleventh_child_inscription_id);
    assert!(!children_json.more);
    assert_eq!(children_json.page, 1);
  }

  #[test]
  fn inscriptions_in_block_page() {
    let server = TestServer::builder()
      .chain(Chain::Regtest)
      .index_sats()
      .build();

    for _ in 0..101 {
      server.mine_blocks(1);
    }

    for i in 0..101 {
      server.core.broadcast_tx(TransactionTemplate {
        inputs: &[(i + 1, 0, 0, inscription("text/foo", "hello").to_witness())],
        ..default()
      });
    }

    server.mine_blocks(1);

    server.assert_response_regex(
      "/inscriptions/block/102",
      StatusCode::OK,
      r".*(<a href=/inscription/[[:xdigit:]]{64}i0>.*</a>.*){100}.*",
    );

    server.assert_response_regex(
      "/inscriptions/block/102/1",
      StatusCode::OK,
      r".*<a href=/inscription/[[:xdigit:]]{64}i0>.*</a>.*",
    );
  }

  #[test]
  fn inscription_query_display() {
    assert_eq!(
      query::Inscription::Id(inscription_id(1)).to_string(),
      "1111111111111111111111111111111111111111111111111111111111111111i1"
    );
    assert_eq!(query::Inscription::Number(1).to_string(), "1")
  }

  #[test]
  fn inscription_not_found() {
    TestServer::builder()
      .chain(Chain::Regtest)
      .build()
      .assert_response(
        "/inscription/0",
        StatusCode::NOT_FOUND,
        "inscription 0 not found",
      );
  }

  #[test]
  fn looking_up_inscription_by_sat_requires_sat_index() {
    TestServer::builder()
      .chain(Chain::Regtest)
      .build()
      .assert_response(
        "/inscription/abcd",
        StatusCode::NOT_FOUND,
        "sat index required",
      );
  }

  #[test]
  fn delegate() {
    let server = TestServer::builder().chain(Chain::Regtest).build();

    server.mine_blocks(1);

    let delegate = Inscription {
      content_type: Some("text/html".into()),
      body: Some("foo".into()),
      ..default()
    };

    let txid = server.core.broadcast_tx(TransactionTemplate {
      inputs: &[(1, 0, 0, delegate.to_witness())],
      ..default()
    });

    let delegate = InscriptionId { txid, index: 0 };

    server.mine_blocks(1);

    let inscription = Inscription {
      delegate: Some(delegate.value()),
      ..default()
    };

    let txid = server.core.broadcast_tx(TransactionTemplate {
      inputs: &[(2, 0, 0, inscription.to_witness())],
      ..default()
    });

    server.mine_blocks(1);

    let id = InscriptionId { txid, index: 0 };

    server.assert_response_regex(
      format!("/inscription/{id}"),
      StatusCode::OK,
      format!(
        ".*<h1>Inscription 1</h1>.*
        <dl>
          <dt>id</dt>
          <dd class=monospace>{id}</dd>
          .*
          <dt>delegate</dt>
          <dd><a href=/inscription/{delegate}>{delegate}</a></dd>
          .*
        </dl>.*"
      )
      .unindent(),
    );

    server.assert_response(format!("/content/{id}"), StatusCode::OK, "foo");

    server.assert_response(format!("/preview/{id}"), StatusCode::OK, "foo");
  }

  #[test]
  fn proxy() {
    let server = TestServer::builder().chain(Chain::Regtest).build();

    server.mine_blocks(1);

    let inscription = Inscription {
      content_type: Some("text/html".into()),
      body: Some("foo".into()),
      ..default()
    };

    let txid = server.core.broadcast_tx(TransactionTemplate {
      inputs: &[(1, 0, 0, inscription.to_witness())],
      ..default()
    });

    server.mine_blocks(1);

    let id = InscriptionId { txid, index: 0 };

    server.assert_response(format!("/content/{id}"), StatusCode::OK, "foo");

    let server_with_proxy = TestServer::builder()
      .chain(Chain::Regtest)
      .server_option("--content-proxy", server.url.as_ref())
      .build();

    server_with_proxy.mine_blocks(1);

    server.assert_response(format!("/content/{id}"), StatusCode::OK, "foo");
    server_with_proxy.assert_response(format!("/content/{id}"), StatusCode::OK, "foo");
  }

  #[test]
  fn block_info() {
    let server = TestServer::new();

    pretty_assert_eq!(
      server.get_json::<api::BlockInfo>("/r/blockinfo/0"),
      api::BlockInfo {
        average_fee: 0,
        average_fee_rate: 0,
        bits: 486604799,
        chainwork: [0; 32],
        confirmations: 0,
        difficulty: 0.0,
        hash: "000000000019d6689c085ae165831e934ff763ae46a2a6c172b3f1b60a8ce26f"
          .parse()
          .unwrap(),
        height: 0,
        max_fee: 0,
        max_fee_rate: 0,
        max_tx_size: 0,
        median_fee: 0,
        median_time: None,
        merkle_root: TxMerkleNode::all_zeros(),
        min_fee: 0,
        min_fee_rate: 0,
        next_block: None,
        nonce: 0,
        previous_block: None,
        subsidy: 0,
        target: "00000000ffff0000000000000000000000000000000000000000000000000000"
          .parse()
          .unwrap(),
        timestamp: 0,
        total_fee: 0,
        total_size: 0,
        total_weight: 0,
        transaction_count: 0,
        version: 1,
      },
    );

    server.mine_blocks(1);

    pretty_assert_eq!(
      server.get_json::<api::BlockInfo>("/r/blockinfo/1"),
      api::BlockInfo {
        average_fee: 0,
        average_fee_rate: 0,
        bits: 0,
        chainwork: [0; 32],
        confirmations: 0,
        difficulty: 0.0,
        hash: "56d05060a0280d0712d113f25321158747310ece87ea9e299bde06cf385b8d85"
          .parse()
          .unwrap(),
        height: 1,
        max_fee: 0,
        max_fee_rate: 0,
        max_tx_size: 0,
        median_fee: 0,
        median_time: None,
        merkle_root: TxMerkleNode::all_zeros(),
        min_fee: 0,
        min_fee_rate: 0,
        next_block: None,
        nonce: 0,
        previous_block: None,
        subsidy: 0,
        target: BlockHash::all_zeros(),
        timestamp: 0,
        total_fee: 0,
        total_size: 0,
        total_weight: 0,
        transaction_count: 0,
        version: 1,
      },
    )
  }

  #[test]
  fn authentication_requires_username_and_password() {
    assert!(Arguments::try_parse_from(["ord", "--server-username", "server", "foo"]).is_err());
    assert!(Arguments::try_parse_from(["ord", "--server-password", "server", "bar"]).is_err());
    assert!(Arguments::try_parse_from([
      "ord",
      "--server-username",
      "foo",
      "--server-password",
      "bar",
      "server"
    ])
    .is_ok());
  }

  #[test]
  fn inscriptions_can_be_hidden_with_config() {
    let core = mockcore::builder()
      .network(Chain::Regtest.network())
      .build();

    core.mine_blocks(1);

    let txid = core.broadcast_tx(TransactionTemplate {
      inputs: &[(1, 0, 0, inscription("text/foo", "hello").to_witness())],
      ..default()
    });

    core.mine_blocks(1);

    let inscription = InscriptionId { txid, index: 0 };

    let server = TestServer::builder()
      .core(core)
      .config(&format!("hidden: [{inscription}]"))
      .build();

    server.assert_response_regex(format!("/inscription/{inscription}"), StatusCode::OK, ".*");

    server.assert_response_regex(
      format!("/content/{inscription}"),
      StatusCode::OK,
      PreviewUnknownHtml.to_string(),
    );
  }

  #[test]
  fn update_endpoint_is_not_available_when_not_in_integration_test_mode() {
    let server = TestServer::builder().build();
    server.assert_response("/update", StatusCode::NOT_FOUND, "");
  }
}<|MERGE_RESOLUTION|>--- conflicted
+++ resolved
@@ -9,7 +9,7 @@
 use crate::templates::{
   InscriptionsEntriesJson, InscriptionsTransfersJson, RunesEventsJson, StatsUpdaterJson,
 };
-// @br-indexer: above
+// @todo br-indexer: above
 
 use {
   self::{
@@ -274,8 +274,6 @@
         .route("/rune/:rune", get(Self::rune))
         .route("/runes", get(Self::runes))
         .route("/runes/:page", get(Self::runes_paginated))
-<<<<<<< HEAD
-        .route("/runes/balances", get(Self::runes_balances))
         // @br-indexer: add router --> start
         .route("/runes/events/:page", get(Self::runes_events))
         .route(
@@ -288,8 +286,6 @@
         )
         .route("/stats", get(Self::stats_updater))
         // @br-indexer: add router --> end
-=======
->>>>>>> e8084bab
         .route("/sat/:sat", get(Self::sat))
         .route("/search", get(Self::search_by_query))
         .route("/search/*query", get(Self::search_by_path))
@@ -771,38 +767,6 @@
         }
         .page(server_config)
         .into_response()
-      })
-    })
-  }
-
-<<<<<<< HEAD
-  async fn runes_balances(
-    Extension(server_config): Extension<Arc<ServerConfig>>,
-    Extension(index): Extension<Arc<Index>>,
-    AcceptJson(accept_json): AcceptJson,
-  ) -> ServerResult {
-    task::block_in_place(|| {
-      let balances = index.get_rune_balance_map()?;
-      Ok(if accept_json {
-        Json(
-          balances
-            .into_iter()
-            .map(|(rune, balances)| {
-              (
-                rune,
-                balances
-                  .into_iter()
-                  .map(|(outpoint, pile)| (outpoint, pile.amount))
-                  .collect(),
-              )
-            })
-            .collect::<BTreeMap<SpacedRune, BTreeMap<OutPoint, u128>>>(),
-        )
-        .into_response()
-      } else {
-        RuneBalancesHtml { balances }
-          .page(server_config)
-          .into_response()
       })
     })
   }
@@ -977,8 +941,6 @@
   }
   // @br-indexer: add function for server --> end
 
-=======
->>>>>>> e8084bab
   async fn home(
     Extension(server_config): Extension<Arc<ServerConfig>>,
     Extension(index): Extension<Arc<Index>>,
